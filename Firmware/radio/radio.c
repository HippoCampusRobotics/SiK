// -*- Mode: C; c-basic-offset: 8; -*-
//
// Copyright (c) 2011 Michael Smith, All Rights Reserved
// Copyright (c) 2011 Andrew Tridgell, All Rights Reserved
//
// Redistribution and use in source and binary forms, with or without
// modification, are permitted provided that the following conditions
// are met:
//
//  o Redistributions of source code must retain the above copyright
//    notice, this list of conditions and the following disclaimer.
//  o Redistributions in binary form must reproduce the above copyright
//    notice, this list of conditions and the following disclaimer in
//    the documentation and/or other materials provided with the distribution.
//
// THIS SOFTWARE IS PROVIDED BY THE COPYRIGHT HOLDERS AND CONTRIBUTORS
// "AS IS" AND ANY EXPRESS OR IMPLIED WARRANTIES, INCLUDING, BUT NOT
// LIMITED TO, THE IMPLIED WARRANTIES OF MERCHANTABILITY AND FITNESS
// FOR A PARTICULAR PURPOSE ARE DISCLAIMED. IN NO EVENT SHALL THE
// COPYRIGHT HOLDER OR CONTRIBUTORS BE LIABLE FOR ANY DIRECT,
// INDIRECT, INCIDENTAL, SPECIAL, EXEMPLARY, OR CONSEQUENTIAL DAMAGES
// (INCLUDING, BUT NOT LIMITED TO, PROCUREMENT OF SUBSTITUTE GOODS OR
// SERVICES; LOSS OF USE, DATA, OR PROFITS; OR BUSINESS INTERRUPTION)
// HOWEVER CAUSED AND ON ANY THEORY OF LIABILITY, WHETHER IN CONTRACT,
// STRICT LIABILITY, OR TORT (INCLUDING NEGLIGENCE OR OTHERWISE)
// ARISING IN ANY WAY OUT OF THE USE OF THIS SOFTWARE, EVEN IF ADVISED
// OF THE POSSIBILITY OF SUCH DAMAGE.
//

//#define DEBUG 1

#include "board.h"
#include "radio.h"
#include "timer.h"
#include "golay.h"
#include "crc.h"

__xdata uint8_t radio_buffer[MAX_PACKET_LENGTH];
__pdata uint8_t receive_packet_length;
__pdata uint8_t partial_packet_length;
__pdata uint8_t last_rssi;
__pdata uint8_t netid[2];

static volatile __bit packet_received;
static volatile __bit preamble_detected;

__pdata struct radio_settings settings;


// internal helper functions
//
static void	register_write(uint8_t reg, uint8_t value) __reentrant;
static uint8_t	register_read(uint8_t reg);
static bool	software_reset(void);
static void	set_frequency_registers(uint32_t frequency);
static uint32_t scale_uint32(uint32_t value, uint32_t scale);
static void	clear_status_registers(void);

// save and restore radio interrupt. We use this rather than
// __critical to ensure we don't disturb the timer interrupt at all.
// minimal tick drift is critical for TDM
#define EX0_SAVE_DISABLE __bit EX0_saved = EX0; EX0 = 0
#define EX0_RESTORE EX0 = EX0_saved

#define RADIO_RX_INTERRUPTS (EZRADIOPRO_ENRXFFAFULL|EZRADIOPRO_ENPKVALID|EZRADIOPRO_ENCRCERROR)

// FIFO thresholds to allow for packets larger than 64 bytes
#define TX_FIFO_THRESHOLD_LOW 32
#define TX_FIFO_THRESHOLD_HIGH 60
#define RX_FIFO_THRESHOLD_HIGH 50

// return a received packet
//
// returns true on success, false on no packet available
//
bool
radio_receive_packet(uint8_t *length, __xdata uint8_t * __pdata buf)
{
#ifdef INCLUDE_GOLAY
	__xdata uint8_t gout[3];
<<<<<<< HEAD
	__data uint16_t crc1, crc2;
	__data uint8_t elen;
#endif // INCLUDE_GOLAY
	__data uint8_t errcount = 0;
=======
	__pdata uint16_t crc1, crc2;
	__pdata uint8_t errcount = 0;
	__pdata uint8_t elen;
>>>>>>> f164330e

	if (!packet_received) {
		return false;
	}

	if (receive_packet_length > MAX_PACKET_LENGTH) {
		radio_receiver_on();
		goto failed;
	}

#if 0
	// useful for testing high packet loss
	if ((timer_entropy() & 0x7) != 0) {
		radio_receiver_on();
		goto failed;		
	}
#endif

// If GOLAY not included always run this code..
#ifdef INCLUDE_GOLAY
	if (!feature_golay) {
#endif
		// simple unencoded packets
		*length = receive_packet_length;
		memcpy(buf, radio_buffer, receive_packet_length);
		radio_receiver_on();
		return true;
		
#ifdef INCLUDE_GOLAY
	}
	// decode it in the callers buffer. This relies on the
	// in-place decode properties of the golay code. Decoding in
	// this way allows us to overlap decoding with the next receive
	memcpy(buf, radio_buffer, receive_packet_length);

	// enable the receiver for the next packet. This also
	// enables the EX0 interrupt
	elen = receive_packet_length;
	radio_receiver_on();	

	if (elen < 12 || (elen%6) != 0) {
		// not a valid length
		debug("rx len invalid %u\n", (unsigned)elen);
		goto failed;
	}
	
	// decode the header
	errcount = golay_decode(6, buf, gout);
	if (gout[0] != netid[0] ||
	    gout[1] != netid[1]) {
		// its not for our network ID 
		debug("netid %x %x\n",
		       (unsigned)gout[0],
		       (unsigned)gout[1]);
		goto failed;
	}

	if (6*((gout[2]+2)/3+2) != elen) {
		debug("rx len mismatch1 %u %u\n",
		       (unsigned)gout[2],
		       (unsigned)elen);		
		goto failed;
	}

	// decode the CRC
	errcount += golay_decode(6, &buf[6], gout);
	crc1 = gout[0] | (((uint16_t)gout[1])<<8);

	if (elen != 12) {
		errcount += golay_decode(elen-12, &buf[12], buf);
	}

	*length = gout[2];

	crc2 = crc16(*length, buf);

	if (crc1 != crc2) {
		debug("crc1=%x crc2=%x len=%u [%x %x]\n",
		       (unsigned)crc1, 
		       (unsigned)crc2, 
		       (unsigned)*length,
		       (unsigned)buf[0],
		       (unsigned)buf[1]);
		goto failed;
	}

	if (errcount != 0) {
		if ((uint16_t)(0xFFFF - errcount) > errors.corrected_errors) {
			errors.corrected_errors += errcount;
		} else {
			errors.corrected_errors = 0xFFFF;
		}
		if (errors.corrected_packets != 0xFFFF) {
			errors.corrected_packets++;
		}
	}

	return true;
#endif // INCLUDE_GOLAY
failed:
	if (errors.rx_errors != 0xFFFF) {
		errors.rx_errors++;
	}
	return false;
}


// write to the radios transmit FIFO
//
static void
radio_write_transmit_fifo(register uint8_t n, __xdata uint8_t * __pdata buffer)
{
	RADIO_PAGE();
	
	NSS1 = 0;
	SPIF1 = 0;
	SPI1DAT = (0x80 | EZRADIOPRO_FIFO_ACCESS);

	while (n--) {
		while (!TXBMT1) /* noop */;
		SPI1DAT = *buffer++;
	}

	while (!TXBMT1) /* noop */;
	while ((SPI1CFG & 0x80) == 0x80);

	SPIF1 = 0;
	NSS1 = 1;
	
	SFRPAGE = LEGACY_PAGE;
}

// check if a packet is being received
//
bool
radio_receive_in_progress(void)
{
	if (packet_received ||
		partial_packet_length != 0) {
		return true;
	}

	// check the status register to see if a receive is in progress
	if (register_read(EZRADIOPRO_EZMAC_STATUS) & EZRADIOPRO_PKRX) {
		return true;
	}
	return false;
}

// return true if a packet preamble has been detected. This means that
// a packet may be coming in
//
bool
radio_preamble_detected(void)
{
	EX0_SAVE_DISABLE;
	if (preamble_detected) {
		preamble_detected = 0;
		EX0_RESTORE;
		return true;
	}
	EX0_RESTORE;
	return false;
}



// return the RSSI from the last packet
//
uint8_t
radio_last_rssi(void)
{
	return last_rssi;
}

// return the current signal strength, for LBT
//
uint8_t
radio_current_rssi(void)
{
	return register_read(EZRADIOPRO_RECEIVED_SIGNAL_STRENGTH_INDICATOR);
}

// return the actual air data rate in BPS
//
uint8_t
radio_air_rate(void)
{
	return settings.air_data_rate;
}

// clear the transmit FIFO
//
static void
radio_clear_transmit_fifo(void)
{
	register uint8_t control;
	control = register_read(EZRADIOPRO_OPERATING_AND_FUNCTION_CONTROL_2);
	register_write(EZRADIOPRO_OPERATING_AND_FUNCTION_CONTROL_2, control | EZRADIOPRO_FFCLRTX);
	register_write(EZRADIOPRO_OPERATING_AND_FUNCTION_CONTROL_2, control & ~EZRADIOPRO_FFCLRTX);
}


// clear the receive FIFO
//
static void
radio_clear_receive_fifo(void) __reentrant
{
	register uint8_t control;
	control = register_read(EZRADIOPRO_OPERATING_AND_FUNCTION_CONTROL_2);
	register_write(EZRADIOPRO_OPERATING_AND_FUNCTION_CONTROL_2, control | EZRADIOPRO_FFCLRRX);
	register_write(EZRADIOPRO_OPERATING_AND_FUNCTION_CONTROL_2, control & ~EZRADIOPRO_FFCLRRX);
}

// simple transmit with no golay
//
// @param length		number of data bytes to send
// @param timeout_ticks		number of 16usec RTC ticks to allow
//				for the send
//
// @return	    true if packet sent successfully
//
static bool
radio_transmit_simple(__data uint8_t length, __xdata uint8_t * __pdata buf, __pdata uint16_t timeout_ticks)
{
	__pdata uint16_t tstart;
	bool transmit_started;
	__data uint8_t n;

	if (length > sizeof(radio_buffer)) {
		panic("oversized packet");
	}

	radio_clear_transmit_fifo();

	register_write(EZRADIOPRO_TRANSMIT_PACKET_LENGTH, length);

	// put packet in the FIFO
	n = length;
	if (n > TX_FIFO_THRESHOLD_LOW) {
		n = TX_FIFO_THRESHOLD_LOW;
	}
	radio_write_transmit_fifo(n, buf);
	length -= n;
	buf += n;

	// no interrupts
	register_write(EZRADIOPRO_INTERRUPT_ENABLE_1, 0);
	register_write(EZRADIOPRO_INTERRUPT_ENABLE_2, 0);

	preamble_detected = 0;
	transmit_started = false;

	// start TX
	register_write(EZRADIOPRO_OPERATING_AND_FUNCTION_CONTROL_1, EZRADIOPRO_TXON | EZRADIOPRO_XTON);

	// wait for transmit complete or timeout
	tstart = timer2_tick();
	while ((uint16_t)(timer2_tick() - tstart) < timeout_ticks) {
		__data uint8_t status;

		// see if we can put some more bytes into the FIFO
		status = register_read(EZRADIOPRO_INTERRUPT_STATUS_1);
		if (transmit_started && length != 0 && (status & EZRADIOPRO_ITXFFAEM)) {
			// the FIFO is below the low threshold. We
			// should be able to put in
			// 64-TX_FIFO_THRESHOLD_LOW more bytes, but 
			// it seems that this gives us an occasional
			// fifo overflow error, so put in just 4 bytes
			// at a time
			n = 4;
			if (n > length) {
				n = length;
			}
			radio_write_transmit_fifo(n, buf);
			length -= n;
			buf += n;
			continue;
		}
		if (transmit_started && length != 0 && (status & EZRADIOPRO_ITXFFAFULL) == 0) {
			// the FIFO is below the high threshold. See
			// comment above on how many bytes we add to
			// the FIFO
			n = 4;
			if (n > length) {
				n = length;
			}
			radio_write_transmit_fifo(n, buf);
			length -= n;
			buf += n;
			continue;
		}

		if (status & EZRADIOPRO_IFFERR) {
			// we ran out of bytes in the FIFO
			radio_clear_transmit_fifo();
			debug("FFERR %u\n", (unsigned)length);
			if (errors.tx_errors != 0xFFFF) {
				errors.tx_errors++;
			}
			return false;
		}

		// the interrupt status bits only become valid once
		// the transmitter is in full tx state
		status = register_read(EZRADIOPRO_DEVICE_STATUS);
		if (status & 0x02) {
			// the chip power status is in TX mode
			transmit_started = true;
			continue;
		}
		if (transmit_started && (status & 0x02) == 0) {
			// transmitter has finished. See if we got the
			// whole packet out
			if (length != 0) {
				debug("TX short %u\n", (unsigned)length);
				if (errors.tx_errors != 0xFFFF) {
					errors.tx_errors++;
				}
				return false;
			}
			return true;			
		}

	}

	// transmit timeout ... clear the FIFO
	debug("TX timeout %u ts=%u tn=%u len=%u\n",
		timeout_ticks,
		tstart,
		timer2_tick(),
		(unsigned)length);
	if (errors.tx_errors != 0xFFFF) {
		errors.tx_errors++;
	}

	return false;
}

#ifdef INCLUDE_GOLAY
// start transmitting a packet from the transmit FIFO
//
// @param length		number of data bytes to send
// @param timeout_ticks		number of 16usec RTC ticks to allow
//				for the send
//
// @return	    true if packet sent successfully
//
static bool
radio_transmit_golay(uint8_t length, __xdata uint8_t * __pdata buf, __pdata uint16_t timeout_ticks)
{
	__pdata uint16_t crc;
	__xdata uint8_t gin[3];
	__data uint8_t elen, rlen;

	if (length > (sizeof(radio_buffer)/2)-6) {
		debug("golay packet size %u\n", (unsigned)length);
		panic("oversized golay packet");		
	}

	// rounded length
	rlen = ((length+2)/3)*3;

	// encoded length
	elen = (rlen+6)*2;

	// start of packet is network ID and packet length
	gin[0] = netid[0];
	gin[1] = netid[1];
	gin[2] = length;

	// golay encode the header
	golay_encode(3, gin, radio_buffer);

	// next add a CRC, we round to 3 bytes for simplicity, adding 
	// another copy of the length in the spare byte
	crc = crc16(length, buf);
	gin[0] = crc&0xFF;
	gin[1] = crc>>8;
	gin[2] = length;

	// golay encode the CRC
	golay_encode(3, gin, &radio_buffer[6]);

	// encode the rest of the payload
	golay_encode(rlen, buf, &radio_buffer[12]);

	return radio_transmit_simple(elen, radio_buffer, timeout_ticks);
}
#endif // INCLUDE_GOLAY

// start transmitting a packet from the transmit FIFO
//
// @param length		number of data bytes to send
// @param timeout_ticks		number of 16usec RTC ticks to allow
//				for the send
//
// @return	    true if packet sent successfully
//
bool
radio_transmit(uint8_t length, __xdata uint8_t * __pdata buf, __pdata uint16_t timeout_ticks)
{
	bool ret;
	EX0_SAVE_DISABLE;

#ifdef _BOARD_RFD900A
	PA_ENABLE = 1;		// Set PA_Enable to turn on PA prior to TX cycle
#endif
	
#ifdef INCLUDE_GOLAY
	if (!feature_golay) {
		ret = radio_transmit_simple(length, buf, timeout_ticks);
	} else {
		ret = radio_transmit_golay(length, buf, timeout_ticks);
	}
#else // INCLUDE_GOLAY
	ret = radio_transmit_simple(length, buf, timeout_ticks);
#endif // INCLUDE_GOLAY
	
#ifdef _BOARD_RFD900A
	PA_ENABLE = 0;		// Set PA_Enable to off the PA after TX cycle
#endif
	EX0_RESTORE;
	return ret;
}


// put the radio in receive mode
//
bool
radio_receiver_on(void)
{
	EX0 = 0;

	packet_received = 0;
	receive_packet_length = 0;
	preamble_detected = 0;
	partial_packet_length = 0;

	// enable receive interrupts
	register_write(EZRADIOPRO_INTERRUPT_ENABLE_1, RADIO_RX_INTERRUPTS);
	register_write(EZRADIOPRO_INTERRUPT_ENABLE_2, EZRADIOPRO_ENPREAVAL);

	clear_status_registers();
	radio_clear_transmit_fifo();
	radio_clear_receive_fifo();

	// put the radio in receive mode
	register_write(EZRADIOPRO_OPERATING_AND_FUNCTION_CONTROL_1, EZRADIOPRO_RXON | EZRADIOPRO_XTON);

	// enable receive interrupt
	EX0 = 1;

	return true;
}


// initialise the radio hardware
//
bool
radio_initialise(void)
{
	uint8_t status;
	
	delay_msec(50);
	
	// make sure there is a radio on the SPI bus
	status = register_read(EZRADIOPRO_DEVICE_VERSION);
	if (status == 0xFF || status < 5) {
		// no valid radio there?
		return false;
	}
	
	// Reset the radio and setup all the registers
	software_reset();
	
	status = register_read(EZRADIOPRO_DEVICE_VERSION);
	
	if ((status & EZRADIOPRO_IPOR) == 0) {
		// it hasn't powered up cleanly, reset it
		return software_reset();
	}
	
	if (status & EZRADIOPRO_ICHIPRDY) {
		// already ready
		return true;
	}
	
	return false;
}


// set the transmit frequency
//
bool
radio_set_frequency(__pdata uint32_t value)
{
	if (value < 240000000UL || value > 935000000UL) {
		return false;
	}
	settings.frequency = value;
	set_frequency_registers(value);
	return true;
}


// set the channel spacing
//
bool
radio_set_channel_spacing(__pdata uint32_t value)
{
	if (value > 2550000L)
		return false;
	value = scale_uint32(value, 10000);
	settings.channel_spacing = value;
	register_write(EZRADIOPRO_FREQUENCY_HOPPING_STEP_SIZE, value);
	return true;
}

// set the tx/rx frequency channel
//
void
radio_set_channel(uint8_t channel)
{
	if (channel != settings.current_channel) {
		settings.current_channel = channel;
		register_write(EZRADIOPRO_FREQUENCY_HOPPING_CHANNEL_SELECT, channel);
		preamble_detected = 0;
	}
}

// get the tx/rx frequency channel
//
uint8_t 
radio_get_channel(void)
{
	return settings.current_channel;
}

// This table gives the register settings for the radio core indexed by
// the desired air data rate.
//
#define NUM_DATA_RATES 13
#define NUM_RADIO_REGISTERS 12

// this is the list of registers that we will use the register tables for
__code static const uint8_t reg_index[NUM_RADIO_REGISTERS] = {
		EZRADIOPRO_IF_FILTER_BANDWIDTH, // 0x1C
		EZRADIOPRO_CLOCK_RECOVERY_GEARSHIFT_OVERRIDE, // 0x1F
		EZRADIOPRO_CLOCK_RECOVERY_OVERSAMPLING_RATIO, // 0x20
		EZRADIOPRO_CLOCK_RECOVERY_OFFSET_2, // 0x21
		EZRADIOPRO_CLOCK_RECOVERY_OFFSET_1, // 0x22
		EZRADIOPRO_CLOCK_RECOVERY_OFFSET_0, // 0x23
		EZRADIOPRO_CLOCK_RECOVERY_TIMING_LOOP_GAIN_1, // 0x24
		EZRADIOPRO_CLOCK_RECOVERY_TIMING_LOOP_GAIN_0, // 0x25
		EZRADIOPRO_AFC_LIMITER, // 0x2A
		EZRADIOPRO_TX_DATA_RATE_1, // 0x6E
		EZRADIOPRO_TX_DATA_RATE_0, // 0x6F
		EZRADIOPRO_FREQUENCY_DEVIATION, // 0x72
};

// air data rates in kbps units
__code static const uint8_t air_data_rates[NUM_DATA_RATES] = {
	2,	4,	8,	16,	19,	24,	32,	48,	64,	96,	128,	192,	250
};

// register table for 433MHz radios
__code static const uint8_t reg_table_433[NUM_RADIO_REGISTERS][NUM_DATA_RATES] = {
	{0x27,	0x27,	0x27,	0x2E,	0x16,	0x01,	0x05,	0x0B,	0x9A,	0x88,	0x8A,	0x8C,	0x8D},
	{0x03,	0x03,	0x03,	0x03,	0x03,	0x03,	0x03,	0x03,	0x03,	0x03,	0x03,	0x03,	0x03},
	{0xF4,	0xFA,	0x7D,	0x3F,	0x69,	0xA7,	0x7D,	0x53,	0x5E,	0x7D,	0x5E,	0x3F,	0x30},
	{0x20,	0x00,	0x01,	0x02,	0x01,	0x00,	0x01,	0x01,	0x01,	0x01,	0x01,	0x02,	0x02},
	{0x41,	0x83,	0x06,	0x0C,	0x37,	0xC4,	0x06,	0x89,	0x5D,	0x06,	0x5D,	0x0C,	0xAA},
	{0x89,	0x12,	0x25,	0x4A,	0x4C,	0x9C,	0x25,	0x37,	0x86,	0x25,	0x86,	0x4A,	0xAB},
	{0x00,	0x01,	0x02,	0x04,	0x02,	0x01,	0x02,	0x03,	0x02,	0x02,	0x02,	0x04,	0x07},
	{0x85,	0x08,	0x0E,	0x12,	0x72,	0x8A,	0x0E,	0x18,	0xBB,	0x0E,	0xBB,	0xEA,	0xFF},
	{0x1D,	0x1D,	0x1D,	0x1E,	0x1E,	0x1E,	0x20,	0x30,	0x41,	0x50,	0x50,	0x50,	0x50},
	{0x10,	0x20,	0x41,	0x83,	0x9B,	0xC4,	0x08,	0x0C,	0x10,	0x18,	0x20,	0x31,	0x40},
	{0x62,	0xC5,	0x89,	0x12,	0xA6,	0x9C,	0x31,	0x4A,	0x62,	0x93,	0xC5,	0x27,	0x00},
	{0x03,	0x06,	0x0D,	0x1A,	0x1E,	0x26,	0x33,	0x4D,	0x66,	0x9A,	0xCD,	0xFE,	0xFE}
};

// register table for 470MHz radios
__code static const uint8_t reg_table_470[NUM_RADIO_REGISTERS][NUM_DATA_RATES] = {
        {0x2B,  0x2B,   0x2B,   0x2E,   0x16,   0x01,   0x05,   0x0B,   0x9A,   0x88,   0x8A,   0x8C,   0x8D},
        {0x03,  0x03,   0x03,   0x03,   0x03,   0x03,   0x03,   0x03,   0x03,   0x03,   0x03,   0x03,   0x03},
        {0xF4,  0xFA,   0x7D,   0x3F,   0x69,   0xA7,   0x7D,   0x53,   0x5E,   0x7D,   0x5E,   0x3F,   0x30},
        {0x20,  0x00,   0x01,   0x02,   0x01,   0x00,   0x01,   0x01,   0x01,   0x01,   0x01,   0x02,   0x02},
        {0x41,  0x83,   0x06,   0x0C,   0x37,   0xC4,   0x06,   0x89,   0x5D,   0x06,   0x5D,   0x0C,   0xAA},
        {0x89,  0x12,   0x25,   0x4A,   0x4C,   0x9C,   0x25,   0x37,   0x86,   0x25,   0x86,   0x4A,   0xAB},
        {0x00,  0x01,   0x02,   0x04,   0x02,   0x01,   0x02,   0x03,   0x02,   0x02,   0x02,   0x04,   0x07},
        {0x85,  0x08,   0x0E,   0x12,   0x72,   0x8A,   0x0E,   0x18,   0xBB,   0x0E,   0xBB,   0xEA,   0xFF},
        {0x1E,  0x1E,   0x1E,   0x21,   0x21,   0x21,   0x21,   0x30,   0x41,   0x50,   0x50,   0x50,   0x50},
        {0x10,  0x20,   0x41,   0x83,   0x9B,   0xC4,   0x08,   0x0C,   0x10,   0x18,   0x20,   0x31,   0x40},
        {0x62,  0xC5,   0x89,   0x12,   0xA6,   0x9C,   0x31,   0x4A,   0x62,   0x93,   0xC5,   0x27,   0x00},
        {0x03,  0x06,   0x0D,   0x1A,   0x1E,   0x26,   0x33,   0x4D,   0x66,   0x9A,   0xCD,   0xFE,   0xFE}
};

// register table for 868MHz radios
__code static const uint8_t reg_table_868[NUM_RADIO_REGISTERS][NUM_DATA_RATES] = {
        {0x01,  0x01,   0x01,   0x01,   0x01,   0x01,   0x05,   0x0B,   0x9A,   0x88,   0x8A,   0x8C,   0x8D},
        {0x03,  0x03,   0x03,   0x03,   0x03,   0x03,   0x03,   0x03,   0x03,   0x03,   0x03,   0x03,   0x03},
        {0xD0,  0xE8,   0xF4,   0xFA,   0xD3,   0xA7,   0x7D,   0x53,   0x5E,   0x7D,   0x5E,   0x3F,   0x30},
        {0xE0,  0x60,   0x20,   0x00,   0x00,   0x00,   0x01,   0x01,   0x01,   0x01,   0x01,   0x02,   0x02},
        {0x10,  0x20,   0x41,   0x83,   0x9B,   0xC4,   0x06,   0x89,   0x5D,   0x06,   0x5D,   0x0C,   0xAA},
        {0x62,  0xC5,   0x89,   0x12,   0xA6,   0x9C,   0x25,   0x37,   0x86,   0x25,   0x86,   0x4A,   0xAB},
        {0x00,  0x00,   0x00,   0x01,   0x01,   0x01,   0x02,   0x03,   0x02,   0x02,   0x02,   0x04,   0x07},
        {0x23,  0x44,   0x85,   0x08,   0x39,   0x8A,   0x0E,   0x18,   0xBB,   0x0E,   0xBB,   0xEA,   0xFF},
        {0x1C,  0x1C,   0x1C,   0x1C,   0x1C,   0x1E,   0x20,   0x30,   0x41,   0x50,   0x50,   0x50,   0x50},
        {0x10,  0x20,   0x41,   0x83,   0x9B,   0xC4,   0x08,   0x0C,   0x10,   0x18,   0x20,   0x31,   0x40},
        {0x62,  0xC5,   0x89,   0x12,   0xA6,   0x9C,   0x31,   0x4A,   0x62,   0x93,   0xC5,   0x27,   0x00},
        {0x03,  0x06,   0x0D,   0x1A,   0x1E,   0x26,   0x33,   0x4D,   0x66,   0x9A,   0xCD,   0xFE,   0xFE}
};

// register table for 915MHz radios
__code static const uint8_t reg_table_915[NUM_RADIO_REGISTERS][NUM_DATA_RATES] = {
	{0x01,	0x01,	0x01,	0x01,	0x01,	0x01,	0x05,	0x0B,	0x9A,	0x88,	0x8A,	0x8C,	0x8D},
	{0x03,	0x03,	0x03,	0x03,	0x03,	0x03,	0x03,	0x03,	0x03,	0x03,	0x03,	0x03,	0x03},
	{0xD0,	0xE8,	0xF4,	0xFA,	0xD3,	0xA7,	0x7D,	0x53,	0x5E,	0x7D,	0x5E,	0x3F,	0x30},
	{0xE0,	0x60,	0x20,	0x00,	0x00,	0x00,	0x01,	0x01,	0x01,	0x01,	0x01,	0x02,	0x02},
	{0x10,	0x20,	0x41,	0x83,	0x9B,	0xC4,	0x06,	0x89,	0x5D,	0x06,	0x5D,	0x0C,	0xAA},
	{0x62,	0xC5,	0x89,	0x12,	0xA6,	0x9C,	0x25,	0x37,	0x86,	0x25,	0x86,	0x4A,	0xAB},
	{0x00,	0x00,	0x00,	0x01,	0x01,	0x01,	0x02,	0x03,	0x02,	0x02,	0x02,	0x04,	0x07},
	{0x23,	0x44,	0x85,	0x08,	0x39,	0x8A,	0x0E,	0x18,	0xBB,	0x0E,	0xBB,	0xEA,	0xFF},
	{0x1E,	0x1E,	0x1E,	0x1E,	0x1E,	0x1E,	0x20,	0x30,	0x41,	0x50,	0x50,	0x50,	0x50},
	{0x10,	0x20,	0x41,	0x83,	0x9B,	0xC4,	0x08,	0x0C,	0x10,	0x18,	0x20,	0x31,	0x40},
	{0x62,	0xC5,	0x89,	0x12,	0xA6,	0x9C,	0x31,	0x4A,	0x62,	0x93,	0xC5,	0x27,	0x00},
	{0x03,	0x06,	0x0D,	0x1A,	0x1E,	0x26,	0x33,	0x4D,	0x66,	0x9A,	0xCD,	0xFE,	0xFE}
};

// configure radio based on the air data rate
//
bool
radio_configure(__pdata uint8_t air_rate)
{
	__pdata uint8_t i, rate_selection, control;

	// disable interrupts
	register_write(EZRADIOPRO_INTERRUPT_ENABLE_1, 0x00);
	register_write(EZRADIOPRO_INTERRUPT_ENABLE_2, 0x00);

	clear_status_registers();

#ifdef ENABLE_RF_SWITCH
	//set GPIO0 to GND
	register_write(EZRADIOPRO_GPIO0_CONFIGURATION, 0x14);	// RX data (output)
	//set GPIO1 & GPIO2 to control the TRX switch
	register_write(EZRADIOPRO_GPIO1_CONFIGURATION, 0x12);	// TX state (output)
	register_write(EZRADIOPRO_GPIO2_CONFIGURATION, 0x15);	// RX state (output)
#elif ENABLE_RFM50_SWITCH
	//set GPIO0 & GPIO1 to control the TRX switch
	register_write(EZRADIOPRO_GPIO0_CONFIGURATION, 0x15);	// RX state (output)
	register_write(EZRADIOPRO_GPIO1_CONFIGURATION, 0x12);	// TX state (output)
	//set GPIO2 to GND
#elif ENABLE_RFD900_SWITCH
	register_write(EZRADIOPRO_GPIO0_CONFIGURATION, 0x15);	// RX data (output)
	register_write(EZRADIOPRO_GPIO1_CONFIGURATION, 0x12);	// RX data (output)
#if RFD900_DIVERSITY
	radio_set_diversity(true);
#else
	radio_set_diversity(false);
#endif
#else
	//set GPIOx to GND
	register_write(EZRADIOPRO_GPIO0_CONFIGURATION, 0x14);	// RX data (output)
	register_write(EZRADIOPRO_GPIO1_CONFIGURATION, 0x14);	// RX data (output)
	register_write(EZRADIOPRO_GPIO2_CONFIGURATION, 0x14);	// RX data (output)
#endif

	// set capacitance
	register_write(EZRADIOPRO_CRYSTAL_OSCILLATOR_LOAD_CAPACITANCE, EZRADIOPRO_OSC_CAP_VALUE);

	// see Si1000.pdf section 23.3.8
	if (air_rate > 100) {
		register_write(EZRADIOPRO_CHARGEPUMP_CURRENT_TRIMMING_OVERRIDE, 0xC0);
	}

	// setup frequency and channel spacing
	set_frequency_registers(settings.frequency);
	register_write(EZRADIOPRO_FREQUENCY_HOPPING_STEP_SIZE, settings.channel_spacing);
#ifdef INCLUDE_GOLAY
	if (feature_golay) {
		// when using golay encoding we use our own crc16
		// instead of the hardware CRC, as we need to correct
		// bit errors before checking the CRC
		register_write(EZRADIOPRO_DATA_ACCESS_CONTROL,
			       EZRADIOPRO_ENPACTX | 
			       EZRADIOPRO_ENPACRX);
		// 2 sync bytes and no header bytes
		register_write(EZRADIOPRO_HEADER_CONTROL_2, EZRADIOPRO_HDLEN_0BYTE | EZRADIOPRO_SYNCLEN_2BYTE);

		// no header check
		register_write(EZRADIOPRO_HEADER_CONTROL_1, 0x00);
	} else {
#endif // INCLUDE_GOLAY
		register_write(EZRADIOPRO_DATA_ACCESS_CONTROL,
			       EZRADIOPRO_ENPACTX | 
			       EZRADIOPRO_ENPACRX |
			       EZRADIOPRO_ENCRC |
			       EZRADIOPRO_CRC_16);
		// 2 sync bytes and 2 header bytes
		register_write(EZRADIOPRO_HEADER_CONTROL_2, EZRADIOPRO_HDLEN_2BYTE | EZRADIOPRO_SYNCLEN_2BYTE);
		// check 2 bytes of header
		register_write(EZRADIOPRO_HEADER_CONTROL_1, 0x0C);
		register_write(EZRADIOPRO_HEADER_ENABLE_3, 0xFF);
		register_write(EZRADIOPRO_HEADER_ENABLE_2, 0xFF);
#ifdef INCLUDE_GOLAY
	}
#endif // INCLUDE_GOLAY


	// set FIFO limits to allow for sending larger than 64 byte packets
	register_write(EZRADIOPRO_TX_FIFO_CONTROL_1, TX_FIFO_THRESHOLD_HIGH);
	register_write(EZRADIOPRO_TX_FIFO_CONTROL_2, TX_FIFO_THRESHOLD_LOW);
	register_write(EZRADIOPRO_RX_FIFO_CONTROL, RX_FIFO_THRESHOLD_HIGH);

	settings.preamble_length = 16;

	register_write(EZRADIOPRO_PREAMBLE_LENGTH, settings.preamble_length); // nibbles 
	register_write(EZRADIOPRO_PREAMBLE_DETECTION_CONTROL, 5<<3); // 5 nibbles

	// setup minimum output power during startup
	radio_set_transmit_power(0);

	// work out which register table column we will use
	for (i = 0; i < NUM_DATA_RATES - 1; i++) {
		if (air_data_rates[i] >= air_rate) break;
	}
	rate_selection = i;

	settings.air_data_rate = air_data_rates[rate_selection];

	if (settings.air_data_rate >= 32) {
		control = 0x0D;
	} else {
		control = 0x2D;
	}
	if (param_get(PARAM_MANCHESTER) && settings.air_data_rate <= 128) {
		// manchester encoding is not possible at above 128kbps
		control |= EZRADIOPRO_ENMANCH;
	}
	register_write(EZRADIOPRO_MODULATION_MODE_CONTROL_1, control);

	register_write(EZRADIOPRO_MODULATION_MODE_CONTROL_2, 0x23);

	// note that EZRADIOPRO_AFCBD does not seem to work, which
	// is a pity!
	register_write(EZRADIOPRO_AFC_LOOP_GEARSHIFT_OVERRIDE, 0x44);

	// this follows the recommendation in the register spreadsheet
	// for AFC enabled and manchester disabled
	if (settings.air_data_rate < 200) {
		register_write(EZRADIOPRO_AFC_TIMING_CONTROL, 0x0A);
	} else {
		register_write(EZRADIOPRO_AFC_TIMING_CONTROL, 0x02);
	}

	// set the registers from the tables
	if (g_board_frequency == FREQ_433) {
		for (i = 0; i < NUM_RADIO_REGISTERS; i++) {
			register_write(reg_index[i],
				       reg_table_433[i][rate_selection]);
		}
	} else if (g_board_frequency == FREQ_470) {
		for (i = 0; i < NUM_RADIO_REGISTERS; i++) {
			register_write(reg_index[i],
				       reg_table_470[i][rate_selection]);
		}
	} else if (g_board_frequency == FREQ_868) {
		for (i = 0; i < NUM_RADIO_REGISTERS; i++) {
			register_write(reg_index[i],
				       reg_table_868[i][rate_selection]);
		}
	} else {
		for (i = 0; i < NUM_RADIO_REGISTERS; i++) {
			register_write(reg_index[i],
				       reg_table_915[i][rate_selection]);
		}
	}

	return true;
}

#ifdef _BOARD_RFD900
	#define NUM_POWER_LEVELS 5
	__code static const uint8_t power_levels[NUM_POWER_LEVELS] = { 17, 20, 27, 29, 30 };
#elif defined _BOARD_RFD900A
	#define NUM_POWER_LEVELS 16
	#define POWER_LEVEL_STEP 2
	// the power_levels array define 8 bit PWM values for each respective power level starting at 0dBm
	// PWM=240 gives TXout=0dBm
	//run1 __code static const uint8_t power_levels[NUM_POWER_LEVELS] = { 240, 234, 226, 221, 214, 209, 204, 199, 193, 187, 180, 174, 165, 153, 137, 50 };
	__code static const uint8_t power_levels[NUM_POWER_LEVELS] = { 235, 230, 224, 218, 211, 206, 201, 196, 190, 184, 178, 171, 164, 150, 136, 80 };
#elif defined _BOARD_HM_TRP_H_ || defined _BOARD_RF50_H || defined _BOARD_RFD900U
	#define NUM_POWER_LEVELS 8
	__code static const uint8_t power_levels[NUM_POWER_LEVELS] = { 1, 2, 5, 8, 11, 14, 17, 20 };
#endif

// set the radio transmit power (in dBm)
//
void 
radio_set_transmit_power(uint8_t power)
{
	uint8_t i;

#ifdef _BOARD_RFD900A
	register_write(EZRADIOPRO_TX_POWER, 6); // Set output power of Si1002 to 6 = +10dBm as a nominal level
	i = calibration_get(power);
	if (i != 0xFF)
	{
		PCA0CPH0 = i;     // Set PWM for PA to correct duty cycle
		settings.transmit_power = power;
	}
	else
	{
		i = power / POWER_LEVEL_STEP;
		PCA0CPH0 = power_levels[i];     // Set PWM for PA to correct duty cycle
		settings.transmit_power = i * POWER_LEVEL_STEP;
	}
#else
	for (i=0; i<NUM_POWER_LEVELS; i++) {
		if (power <= power_levels[i]) break;
	}
	if (i == NUM_POWER_LEVELS) {
		i = NUM_POWER_LEVELS-1;
	}
	settings.transmit_power = power_levels[i];
	register_write(EZRADIOPRO_TX_POWER, i);
#endif
}

// get the current transmit power (in dBm)
//
uint8_t 
radio_get_transmit_power(void)
{
	return settings.transmit_power;
}

// setup a 16 bit network ID
//
void
radio_set_network_id(uint16_t id)
{
	netid[0] = id&0xFF;
	netid[1] = id>>8;
	if (!feature_golay) {
		// when not using golay encoding we use the hardware
		// headers for network ID
		register_write(EZRADIOPRO_TRANSMIT_HEADER_3, id >> 8);
		register_write(EZRADIOPRO_TRANSMIT_HEADER_2, id & 0xFF);
		register_write(EZRADIOPRO_CHECK_HEADER_3, id >> 8);
		register_write(EZRADIOPRO_CHECK_HEADER_2, id & 0xFF);
	}
}


/// write to a radio register
///
/// @param reg			The register to write
/// @param value		The value to write
///
static void
register_write(uint8_t reg, uint8_t value) __reentrant
{
	EX0_SAVE_DISABLE;

	RADIO_PAGE();
	NSS1 = 0;                           // drive NSS low
	SPIF1 = 0;                          // clear SPIF
	SPI1DAT = (reg | 0x80);             // write reg address
	while (!TXBMT1);                    // wait on TXBMT
	SPI1DAT = value;                    // write value
	while (!TXBMT1);                    // wait on TXBMT
	while ((SPI1CFG & 0x80) == 0x80);   // wait on SPIBSY

	SPIF1 = 0;                          // leave SPIF cleared
	NSS1 = 1;                           // drive NSS high
	SFRPAGE = LEGACY_PAGE;
	
	EX0_RESTORE;
}


/// read from a radio register
///
/// @param reg			The register to read
/// @return			The value read
///
static uint8_t
register_read(uint8_t reg) __reentrant
{
	register uint8_t value;
	EX0_SAVE_DISABLE;
	
	RADIO_PAGE();
	NSS1 = 0;				// dsrive NSS low
	SPIF1 = 0;				// clear SPIF
	SPI1DAT = (reg);			// write reg address
	while (!TXBMT1);			// wait on TXBMT
	SPI1DAT = 0x00;				// write anything
	while (!TXBMT1);			// wait on TXBMT
	while ((SPI1CFG & 0x80) == 0x80);	// wait on SPIBSY
	value = SPI1DAT;			// read value
	SPIF1 = 0;				// leave SPIF cleared
	NSS1 = 1;				// drive NSS high
	SFRPAGE = LEGACY_PAGE;
	
	EX0_RESTORE;

	return value;
}

/// read some bytes from the receive FIFO into a buffer
///
/// @param n			The number of bytes to read
static void
read_receive_fifo(register uint8_t n, __xdata uint8_t * buf) __reentrant
{
	RADIO_PAGE();
	NSS1 = 0;				// drive NSS low
	SPIF1 = 0;				// clear SPIF
	SPI1DAT = EZRADIOPRO_FIFO_ACCESS;
	while (!SPIF1);				// wait on SPIF
	ACC = SPI1DAT;				// discard first byte

	while (n--) {
		SPIF1 = 0;			// clear SPIF
		SPI1DAT = 0x00;			// write anything
		while (!SPIF1);			// wait on SPIF
		*buf++ = SPI1DAT;		// copy to buffer
	}

	SPIF1 = 0;				// leave SPIF cleared
	NSS1 = 1;				// drive NSS high
	SFRPAGE = LEGACY_PAGE;
}

/// clear interrupts by reading the two status registers
///
static void
clear_status_registers(void)
{
	register_read(EZRADIOPRO_INTERRUPT_STATUS_1);
	register_read(EZRADIOPRO_INTERRUPT_STATUS_2);
}

/// scale a uint32_t, rounding to nearest multiple
///
/// @param value		The value to scale
/// @param scale		The scale factor
/// @return			value / scale, rounded to the nearest integer
///
static uint32_t
scale_uint32(__pdata uint32_t value, __pdata uint32_t scale)
{
	return (value + (scale >> 1)) / scale;
}


/// reset the radio using a software reset
///
/// @return			True if the radio reset correctly
static bool
software_reset(void)
{
	uint8_t status;

	// Clear interrupt enable and interrupt flag bits
	register_write(EZRADIOPRO_INTERRUPT_ENABLE_1, 0);
	register_write(EZRADIOPRO_INTERRUPT_ENABLE_2, 0);

	clear_status_registers();

	// SWReset
	register_write(EZRADIOPRO_OPERATING_AND_FUNCTION_CONTROL_1, (EZRADIOPRO_SWRES | EZRADIOPRO_XTON));

	// wait on any interrupt with a 2 MS timeout
	delay_set(2);
	while (IRQ) {
		if (delay_expired()) {
			return false;
		}
	}

	// enable chip ready interrupt
	register_write(EZRADIOPRO_INTERRUPT_ENABLE_1, 0);
	register_write(EZRADIOPRO_INTERRUPT_ENABLE_2, EZRADIOPRO_ENCHIPRDY);

	delay_set(20);
	while (!delay_expired()) {
		status = register_read(EZRADIOPRO_INTERRUPT_STATUS_1);
		status = register_read(EZRADIOPRO_INTERRUPT_STATUS_2);
		if (status & EZRADIOPRO_ICHIPRDY) {
			return true;
		}
	}
	return false;
}

/// set the radio frequency registers
///
/// @param frequency		The frequency to set, in Hz
static void
set_frequency_registers(__pdata uint32_t frequency)
{
	uint8_t band;
	__pdata uint16_t carrier;

	if (frequency > 480000000UL) {
		frequency -= 480000000UL;
		band  = frequency / 20000000UL;
		frequency -= (uint32_t)band * 20000000UL;
		frequency  = scale_uint32(frequency, 625);
		frequency <<= 1;
		band |= EZRADIOPRO_HBSEL;
	} else {
		frequency -= 240000000UL;
		band  = frequency / 10000000UL;
		frequency -= (uint32_t)band * 10000000UL;
		frequency  = scale_uint32(frequency, 625);
		frequency <<= 2;
	}

	band |= EZRADIOPRO_SBSEL;
	carrier = (uint16_t)frequency;

	register_write(EZRADIOPRO_FREQUENCY_BAND_SELECT, band);
	register_write(EZRADIOPRO_NOMINAL_CARRIER_FREQUENCY_1, carrier >> 8);
	register_write(EZRADIOPRO_NOMINAL_CARRIER_FREQUENCY_0, carrier & 0xFF);
}


/// return temperature in degrees C
///
/// @return		temperature in degrees C
///
int16_t
radio_temperature(void)
{
	register int16_t temp_local;

	AD0BUSY = 1;		// Start ADC conversion
	while (AD0BUSY) ;  	// Wait for completion of conversion

	temp_local = (ADC0H << 8) | ADC0L;
	temp_local *= 1.64060;  // convert reading into mV ( (val/1024) * 1680 )  vref=1680mV
	temp_local = 25.0 + (temp_local - 1025) / 3.4; // convert mV reading into degC.

	return temp_local;
}

/// Turn off radio diversity
///
void
radio_set_diversity(bool enable)
{
	if (enable)
	{
		register_write(EZRADIOPRO_GPIO2_CONFIGURATION, 0x18);
		// see table 23.8, page 279
		register_write(EZRADIOPRO_OPERATING_AND_FUNCTION_CONTROL_2, (register_read(EZRADIOPRO_OPERATING_AND_FUNCTION_CONTROL_2) & ~EZRADIOPRO_ANTDIV_MASK) | 0x80);
	}
	else
	{
		// see table 23.8, page 279
		register_write(EZRADIOPRO_OPERATING_AND_FUNCTION_CONTROL_2, (register_read(EZRADIOPRO_OPERATING_AND_FUNCTION_CONTROL_2) & ~EZRADIOPRO_ANTDIV_MASK));

		register_write(EZRADIOPRO_GPIO2_CONFIGURATION, 0x0A);	// GPIO2 (ANT1) output set high fixed
		register_write(EZRADIOPRO_IO_PORT_CONFIGURATION, 0x04);	// GPIO2 output set high (fixed on ant 1)
	}
}

/// the receiver interrupt
///
/// We expect to get the following types of interrupt:
///
///  - packet valid, when we have received a good packet
///   - CRC error, when a packet fails the CRC check
///   - preamble valid, when a packet has started arriving
///
INTERRUPT(Receiver_ISR, INTERRUPT_INT0)
{
	__data uint8_t status, status2;

	status2 = register_read(EZRADIOPRO_INTERRUPT_STATUS_2);
	status  = register_read(EZRADIOPRO_INTERRUPT_STATUS_1);

	if (status & EZRADIOPRO_IRXFFAFULL) {
		if (RX_FIFO_THRESHOLD_HIGH + (uint16_t)partial_packet_length > MAX_PACKET_LENGTH) {
			debug("rx pplen=%u\n", (unsigned)partial_packet_length);
			goto rxfail;
		}
		read_receive_fifo(RX_FIFO_THRESHOLD_HIGH, &radio_buffer[partial_packet_length]);
		partial_packet_length += RX_FIFO_THRESHOLD_HIGH;
		last_rssi = register_read(EZRADIOPRO_RECEIVED_SIGNAL_STRENGTH_INDICATOR);
	}

	if (status2 & EZRADIOPRO_IPREAVAL) {
		// a valid preamble has been detected
		preamble_detected = true;

		// read the RSSI register for logging
		last_rssi = register_read(EZRADIOPRO_RECEIVED_SIGNAL_STRENGTH_INDICATOR);
	}

	if (feature_golay == false && (status & EZRADIOPRO_ICRCERROR)) {
		goto rxfail;
	}

	if (status & EZRADIOPRO_IPKVALID) {
		__data uint8_t len = register_read(EZRADIOPRO_RECEIVED_PACKET_LENGTH);
		if (len > MAX_PACKET_LENGTH || partial_packet_length > len) {
			debug("rx len=%u\n", (unsigned)len);
			goto rxfail;
		}
		if (partial_packet_length < len) {
			read_receive_fifo(len-partial_packet_length, &radio_buffer[partial_packet_length]);
		}
		receive_packet_length = len;

		// we have a full packet
		packet_received = true;

		// disable interrupts until the tdm code has grabbed the packet
		register_write(EZRADIOPRO_INTERRUPT_ENABLE_1, 0);
		register_write(EZRADIOPRO_INTERRUPT_ENABLE_2, 0);

		// go into tune mode
		register_write(EZRADIOPRO_OPERATING_AND_FUNCTION_CONTROL_1, EZRADIOPRO_PLLON);
	}
	return;

rxfail:
	if (errors.rx_errors != 0xFFFF) {
		errors.rx_errors++;
	}
	radio_receiver_on();
}
<|MERGE_RESOLUTION|>--- conflicted
+++ resolved
@@ -76,18 +76,10 @@
 bool
 radio_receive_packet(uint8_t *length, __xdata uint8_t * __pdata buf)
 {
-#ifdef INCLUDE_GOLAY
 	__xdata uint8_t gout[3];
-<<<<<<< HEAD
 	__data uint16_t crc1, crc2;
+	__data uint8_t errcount = 0;
 	__data uint8_t elen;
-#endif // INCLUDE_GOLAY
-	__data uint8_t errcount = 0;
-=======
-	__pdata uint16_t crc1, crc2;
-	__pdata uint8_t errcount = 0;
-	__pdata uint8_t elen;
->>>>>>> f164330e
 
 	if (!packet_received) {
 		return false;
@@ -106,18 +98,14 @@
 	}
 #endif
 
-// If GOLAY not included always run this code..
-#ifdef INCLUDE_GOLAY
 	if (!feature_golay) {
-#endif
 		// simple unencoded packets
 		*length = receive_packet_length;
 		memcpy(buf, radio_buffer, receive_packet_length);
 		radio_receiver_on();
 		return true;
-		
-#ifdef INCLUDE_GOLAY
-	}
+	}
+
 	// decode it in the callers buffer. This relies on the
 	// in-place decode properties of the golay code. Decoding in
 	// this way allows us to overlap decoding with the next receive
@@ -133,7 +121,7 @@
 		debug("rx len invalid %u\n", (unsigned)elen);
 		goto failed;
 	}
-	
+
 	// decode the header
 	errcount = golay_decode(6, buf, gout);
 	if (gout[0] != netid[0] ||
@@ -186,7 +174,7 @@
 	}
 
 	return true;
-#endif // INCLUDE_GOLAY
+
 failed:
 	if (errors.rx_errors != 0xFFFF) {
 		errors.rx_errors++;
@@ -427,7 +415,7 @@
 	return false;
 }
 
-#ifdef INCLUDE_GOLAY
+
 // start transmitting a packet from the transmit FIFO
 //
 // @param length		number of data bytes to send
@@ -477,7 +465,6 @@
 
 	return radio_transmit_simple(elen, radio_buffer, timeout_ticks);
 }
-#endif // INCLUDE_GOLAY
 
 // start transmitting a packet from the transmit FIFO
 //
@@ -497,16 +484,11 @@
 	PA_ENABLE = 1;		// Set PA_Enable to turn on PA prior to TX cycle
 #endif
 	
-#ifdef INCLUDE_GOLAY
 	if (!feature_golay) {
 		ret = radio_transmit_simple(length, buf, timeout_ticks);
 	} else {
 		ret = radio_transmit_golay(length, buf, timeout_ticks);
 	}
-#else // INCLUDE_GOLAY
-	ret = radio_transmit_simple(length, buf, timeout_ticks);
-#endif // INCLUDE_GOLAY
-	
 #ifdef _BOARD_RFD900A
 	PA_ENABLE = 0;		// Set PA_Enable to off the PA after TX cycle
 #endif
@@ -551,26 +533,26 @@
 radio_initialise(void)
 {
 	uint8_t status;
-	
+
 	delay_msec(50);
-	
+
 	// make sure there is a radio on the SPI bus
 	status = register_read(EZRADIOPRO_DEVICE_VERSION);
 	if (status == 0xFF || status < 5) {
 		// no valid radio there?
 		return false;
 	}
-	
+
 	// Reset the radio and setup all the registers
 	software_reset();
 	
 	status = register_read(EZRADIOPRO_DEVICE_VERSION);
-	
+
 	if ((status & EZRADIOPRO_IPOR) == 0) {
 		// it hasn't powered up cleanly, reset it
 		return software_reset();
 	}
-	
+
 	if (status & EZRADIOPRO_ICHIPRDY) {
 		// already ready
 		return true;
@@ -768,7 +750,7 @@
 	// setup frequency and channel spacing
 	set_frequency_registers(settings.frequency);
 	register_write(EZRADIOPRO_FREQUENCY_HOPPING_STEP_SIZE, settings.channel_spacing);
-#ifdef INCLUDE_GOLAY
+
 	if (feature_golay) {
 		// when using golay encoding we use our own crc16
 		// instead of the hardware CRC, as we need to correct
@@ -782,7 +764,6 @@
 		// no header check
 		register_write(EZRADIOPRO_HEADER_CONTROL_1, 0x00);
 	} else {
-#endif // INCLUDE_GOLAY
 		register_write(EZRADIOPRO_DATA_ACCESS_CONTROL,
 			       EZRADIOPRO_ENPACTX | 
 			       EZRADIOPRO_ENPACRX |
@@ -794,9 +775,7 @@
 		register_write(EZRADIOPRO_HEADER_CONTROL_1, 0x0C);
 		register_write(EZRADIOPRO_HEADER_ENABLE_3, 0xFF);
 		register_write(EZRADIOPRO_HEADER_ENABLE_2, 0xFF);
-#ifdef INCLUDE_GOLAY
-	}
-#endif // INCLUDE_GOLAY
+	}
 
 
 	// set FIFO limits to allow for sending larger than 64 byte packets
