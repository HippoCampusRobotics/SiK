// -*- Mode: C; c-basic-offset: 8; -*-
//
// Copyright (c) 2011 Michael Smith, All Rights Reserved
//
// Redistribution and use in source and binary forms, with or without
// modification, are permitted provided that the following conditions
// are met:
//
//  o Redistributions of source code must retain the above copyright
//    notice, this list of conditions and the following disclaimer.
//  o Redistributions in binary form must reproduce the above copyright
//    notice, this list of conditions and the following disclaimer in
//    the documentation and/or other materials provided with the distribution.
//
// THIS SOFTWARE IS PROVIDED BY THE COPYRIGHT HOLDERS AND CONTRIBUTORS
// "AS IS" AND ANY EXPRESS OR IMPLIED WARRANTIES, INCLUDING, BUT NOT
// LIMITED TO, THE IMPLIED WARRANTIES OF MERCHANTABILITY AND FITNESS
// FOR A PARTICULAR PURPOSE ARE DISCLAIMED. IN NO EVENT SHALL THE
// COPYRIGHT HOLDER OR CONTRIBUTORS BE LIABLE FOR ANY DIRECT,
// INDIRECT, INCIDENTAL, SPECIAL, EXEMPLARY, OR CONSEQUENTIAL DAMAGES
// (INCLUDING, BUT NOT LIMITED TO, PROCUREMENT OF SUBSTITUTE GOODS OR
// SERVICES; LOSS OF USE, DATA, OR PROFITS; OR BUSINESS INTERRUPTION)
// HOWEVER CAUSED AND ON ANY THEORY OF LIABILITY, WHETHER IN CONTRACT,
// STRICT LIABILITY, OR TORT (INCLUDING NEGLIGENCE OR OTHERWISE)
// ARISING IN ANY WAY OUT OF THE USE OF THIS SOFTWARE, EVEN IF ADVISED
// OF THE POSSIBILITY OF SUCH DAMAGE.
//

///
/// @file	parameters.c
///
/// Storage for program parameters.
///
/// Parameters are held in a contiguous array of 16-bit values.
/// It is up to the caller to decide how large a parameter is and to
/// access it accordingly.
///
/// When saved, parameters are copied bitwise to the flash scratch page,
/// with an 8-bit XOR checksum appended to the end of the flash range.
///


#include "radio.h"
#include "tdm.h"
#include "crc.h"
#include <flash_layout.h>
#include "pins_user.h"

#ifdef CPU_SI1030
#include "AES/aes.h"
#endif

/// In-ROM parameter info table.
///
__code const struct parameter_s_info {
	const char	*name;
	param_t		default_value;
<<<<<<< HEAD
} parameter_s_info[PARAM_S_MAX] = {
	{"FORMAT",         PARAM_FORMAT_CURRENT},
	{"SERIAL_SPEED",   57}, // match APM default of 57600
	{"AIR_SPEED",      64}, // relies on MAVLink flow control
	{"NETID",          25},
	{"TXPOWER",        20},
	{"ECC",             0},
	{"MAVLINK",         1},
	{"OPPRESEND",       0},
	{"MIN_FREQ",        0},
	{"MAX_FREQ",        0},
	{"NUM_CHANNELS",    0},
	{"DUTY_CYCLE",    100},
	{"LBT_RSSI",        0},
	{"MANCHESTER",      0},
	{"RTSCTS",          0},
	{"MAX_WINDOW",    131},
=======
} parameter_info[PARAM_MAX] = {
	{"FORMAT", 		PARAM_FORMAT_CURRENT},
	{"SERIAL_SPEED",	57}, // match APM default of 57600
	{"AIR_SPEED",		64}, // relies on MAVLink flow control
	{"NETID",			25},
	{"TXPOWER",			0},
#ifndef INCLUDE_GOLAY
	{"DISABLED",		0},
#else
    {"ECC",				1},
#endif
	{"MAVLINK",			0},
	{"OPPRESEND",		0},
	{"MIN_FREQ",		0},
	{"MAX_FREQ",		0},
	{"NUM_CHANNELS",	0},
	{"DUTY_CYCLE",		100},
	{"LBT_RSSI",		0},
	{"MANCHESTER",		0},
	{"RTSCTS",			0},
	{"MAX_WINDOW",		131},
	{"ENCRYPTION",		0}
>>>>>>> 10fb7b57
};

__code const struct parameter_r_info {
	const char	*name;
	param_t		default_value;
} parameter_r_info[PARAM_R_MAX] = {
	{"TARGET_RSSI",     255},
	{"HYSTERESIS_RSSI", 50},
};

#ifdef CPU_SI1030
// Holds the encrpytion string
__xdata unsigned char encryption_key[32]; 
#endif

/// In-RAM parameter store.
///
/// It seems painful to have to do this, but we need somewhere to
/// hold all the parameters when we're rewriting the scratchpad
/// page anyway.
///
<<<<<<< HEAD
__xdata param_t	parameter_s_values[PARAM_S_MAX];
__xdata param_t	parameter_r_values[PARAM_R_MAX];

// Three extra bytes, 1 for the number of params and 2 for the checksum
#define PARAM_S_FLASH_START   0
#define PARAM_S_FLASH_END     (PARAM_S_FLASH_START + sizeof(parameter_s_values) + 3)

// Three extra bytes, 1 for the number of params and 2 for the checksum, starts at position 128
#define PARAM_R_FLASH_START   (2<<6)
#define PARAM_R_FLASH_END     (PARAM_R_FLASH_START + sizeof(parameter_r_values) + 3)

=======
__xdata param_t	parameter_values[PARAM_MAX];
#define NEXT_FLASH_LOC_PARAM sizeof(parameter_values)+3
>>>>>>> 10fb7b57
#if PIN_MAX > 0
__code const pins_user_info_t pins_defaults = PINS_USER_INFO_DEFAULT;
__xdata pins_user_info_t pin_values[PIN_MAX];
<<<<<<< HEAD

// Place the start away from the other params to allow for expantion 2<<7 = 256
#define PIN_FLASH_START       (2<<7)
#define PIN_FLASH_END         (PIN_FLASH_START + sizeof(pin_values) + 2)
=======
#define NEXT_FLASH_LOC_PIN NEXT_FLASH_LOC_PARAM+sizeof(pin_values)+2
#else  
#define NEXT_FLASH_LOC_PIN NEXT_FLASH_LOC_PARAM
#endif

#ifdef CPU_SI1030
// Holds the encrpytion string
__xdata unsigned char encryption_key[16];
#define NEXT_FLASH_LOC_ENC NEXT_FLASH_LOC_PIN+sizeof(encryption_key)+2
#else
#define NEXT_FLASH_LOC_ENC NEXT_FLASH_LOC_PIN
>>>>>>> 10fb7b57
#endif



static bool
param_s_check(__pdata enum Param_S_ID id, __data uint32_t val)
{
	// parameter value out of range - fail
	if (id >= PARAM_S_MAX)
		return false;

	switch (id) {
	case PARAM_FORMAT:
		if(PARAM_FORMAT_CURRENT != val)
			return false;

	case PARAM_SERIAL_SPEED:
		return serial_device_valid_speed(val);

	case PARAM_AIR_SPEED:
		if (val > 256)
			return false;
		break;

	case PARAM_NETID:
		// all values are OK
		return true;

	case PARAM_TXPOWER:
		if (val > BOARD_MAXTXPOWER)
			return false;
		break;

	case PARAM_ECC:
	case PARAM_OPPRESEND:
		// boolean 0/1 only
		if (val > 1)
			return false;
		break;

	case PARAM_MAVLINK:
		if (val > 2)
			return false;
		break;

	case PARAM_MAX_WINDOW:
		// 131 milliseconds == 0x1FFF 16 usec ticks,
		// which is the maximum we can handle with a 13
		// bit trailer for window remaining
		if (val > 131)
			return false;
		break;
<<<<<<< HEAD

=======
#ifdef CPU_SI1030
	case PARAM_ENCRYPTION:
		// Make sure first nibble (key length) is valid: 0, 1, 2
		if ((val & 0xf ) > 3)
			return false;
		// Make sure second nibble (crypto type) is valid: 0, 1
		if (((val>>4) & 0xf) > 1)
			return false;
		// Make sure that if second nibble (crypto type) is > 0,
		// the first nibble (key length) is not zero.
		if (((val>>4) & 0xf) > 0 && (val & 0xf ) == 0)
			return false;
		break;
#endif
>>>>>>> 10fb7b57
	default:
		// no sanity check for this value
		break;
	}
	return true;
}

bool
param_s_set(__data enum Param_S_ID param, __pdata param_t value)
{
	// Sanity-check the parameter value first.
	if (!param_s_check(param, value))
		return false;

	// some parameters we update immediately
	switch (param) {
	case PARAM_TXPOWER:
		// useful to update power level immediately when range
		// testing in RSSI mode		
		radio_set_transmit_power(value);
		value = radio_get_transmit_power();
		break;

	case PARAM_DUTY_CYCLE:
		// update duty cycle immediately
		value = constrain(value, 0, 100);
		duty_cycle = value;
		break;

	case PARAM_LBT_RSSI:
		// update LBT RSSI immediately
		if (value != 0) {
			value = constrain(value, 25, 220);
		}
		lbt_rssi = value;
		break;

	case PARAM_MAVLINK:
		feature_mavlink_framing = (uint8_t) value;
		value = feature_mavlink_framing;
		break;

	case PARAM_OPPRESEND:
		feature_opportunistic_resend = value?true:false;
		value = feature_opportunistic_resend?1:0;
		break;

	case PARAM_RTSCTS:
		feature_rtscts = value?true:false;
		value = feature_rtscts?1:0;
		break;

	default:
		break;
	}

	parameter_s_values[param] = value;

	return true;
}

param_t
param_s_get(__data enum Param_S_ID param)
{
	if (param >= PARAM_S_MAX)
		return 0;
	return parameter_s_values[param];
}

static bool
param_r_check(__pdata enum Param_R_ID id, __data uint32_t val)
{
	// parameter value out of range - fail
	if (id >= PARAM_R_MAX)
		return false;
	
	switch (id) {
		case PARAM_R_TARGET_RSSI:
			if (val < 50 || 255 < val)
				return false;
			break;

		case PARAM_R_HYSTERESIS_RSSI:
			if (val < 20 || 50 < val)
				return false;
			break;
			
		default:
			// no sanity check for this value
			break;
	}
	return true;
}

bool
param_r_set(__data enum Param_R_ID param, __pdata param_t value)
{
	// Sanity-check the parameter value first.
	if (!param_r_check(param, value))
		return false;
	
	// some parameters we update immediately
	switch (param) {
//		case PARAM_R_TARGET_RSSI:
//			break;
		default:
			break;
	}
	
	parameter_r_values[param] = value;
	
	return true;
}

param_t
param_r_get(__data enum Param_R_ID param)
{
	if (param >= PARAM_R_MAX)
		return 0;
	return parameter_r_values[param];
}

static bool
read_params(__xdata uint8_t * __data input, uint16_t start, uint8_t size)
{
	__pdata uint16_t		i;
	
	for (i = start; i < start+size; i ++){
		input[i-start] = flash_read_scratch(i);
		printf("%d-%d\n",i,input[i-start]);
	}
	
	// verify checksum
	if (crc16(size, input) != ((uint16_t) flash_read_scratch(i+1)<<8 | flash_read_scratch(i)))
		return false;
	return true;
}

static void
write_params(__xdata uint8_t * __data input, uint16_t start, uint8_t size)
{
	__pdata uint16_t	i, checksum;

	// We cannot address greater than one page (1023 bytes)
	if((start + size + 2) > 1023)
		return;
	
	// save parameters to the scratch page
<<<<<<< HEAD
	for (i = start; i < start+size; i ++)
	{
		flash_write_scratch(i, input[i-start]);
	}
=======
	for (i = start; i < start+size; i ++) 
		flash_write_scratch(i, input[i-start]);
		
>>>>>>> 10fb7b57
	
	// write checksum
	checksum = crc16(size, input);
	flash_write_scratch(i, checksum&0xFF);
	flash_write_scratch(i+1, checksum>>8);
}

bool
param_load(void)
__critical {
	__pdata uint8_t	i, expected;

	// Start with default values
	param_default();
	
	// read and verify params
	expected = flash_read_scratch(PARAM_S_FLASH_START);
	if (expected > sizeof(parameter_s_values) || expected < 12*sizeof(param_t))
		return false;
	
<<<<<<< HEAD
	if(!read_params((__xdata uint8_t *)parameter_s_values, PARAM_S_FLASH_START+1, expected))
		return false;

	// read and verify params
	expected = flash_read_scratch(PARAM_R_FLASH_START);
	if (expected > sizeof(parameter_r_values))
		return false;
	if(!read_params((__xdata uint8_t *)parameter_r_values, PARAM_R_FLASH_START+1, expected))
=======
	// read and verify pin params
#if PIN_MAX > 0
	if(!read_params((__xdata uint8_t *)pin_values, NEXT_FLASH_LOC_PARAM, sizeof(pin_values)))
		return false;
#endif
    
    // read and verify encryption params
#ifdef CPU_SI1030
	if(!read_params((__xdata unsigned char *)encryption_key, NEXT_FLASH_LOC_PIN, sizeof(encryption_key)))
>>>>>>> 10fb7b57
		return false;
	
	// decide whether we read a supported version of the structure
	if ((param_t) PARAM_FORMAT_CURRENT != parameter_s_values[PARAM_FORMAT]) {
		debug("parameter format %lu expecting %lu", parameter_s_values[PARAM_FORMAT], PARAM_FORMAT_CURRENT);
		return false;
	}

	for (i = 0; i < PARAM_S_MAX; i++) {
		if (!param_s_check(i, parameter_s_values[i])) {
			parameter_s_values[i] = parameter_s_info[i].default_value;
		}
	}
	
	for (i = 0; i < PARAM_R_MAX; i++) {
		if (!param_r_check(i, parameter_r_values[i])) {
			parameter_r_values[i] = parameter_r_info[i].default_value;
		}
	}
	
	// read and verify pin params
#if PIN_MAX > 0
	expected = flash_read_scratch(PIN_FLASH_START);
	if (expected != sizeof(pin_values))
		return false;
	if(!read_params((__xdata uint8_t *)pin_values, PIN_FLASH_START+1, sizeof(pin_values)))
		return false;
#endif

	return true;
}

void
param_save(void)
__critical {

	// tag parameters with the current format
	parameter_s_values[PARAM_FORMAT] = PARAM_FORMAT_CURRENT;

	// erase the scratch space
	flash_erase_scratch();

	// write S params
	flash_write_scratch(PARAM_S_FLASH_START, sizeof(parameter_s_values));
	write_params((__xdata uint8_t *)parameter_s_values, PARAM_S_FLASH_START+1, sizeof(parameter_s_values));

	// write R params
	flash_write_scratch(PARAM_R_FLASH_START, sizeof(parameter_r_values));
	write_params((__xdata uint8_t *)parameter_r_values, PARAM_R_FLASH_START+1, sizeof(parameter_r_values));
	
	// write pin params
#if PIN_MAX > 0
<<<<<<< HEAD
	flash_write_scratch(PIN_FLASH_START, sizeof(pin_values));
	write_params((__xdata uint8_t *)pin_values, PIN_FLASH_START+1, sizeof(pin_values));
=======
	write_params((__xdata uint8_t *)pin_values, NEXT_FLASH_LOC_PARAM, sizeof(pin_values));
#endif
    
#ifdef CPU_SI1030
	write_params((__xdata unsigned char *)encryption_key, NEXT_FLASH_LOC_PIN, sizeof(encryption_key));
>>>>>>> 10fb7b57
#endif

}

void
param_default(void)
{
	// bool result;
	__pdata uint8_t	i;

	// set all parameters to their default values
	for (i = 0; i < PARAM_S_MAX; i++) {
		parameter_s_values[i] = parameter_s_info[i].default_value;
	}

	// set all parameters to their default values
	for (i = 0; i < PARAM_R_MAX; i++) {
		parameter_r_values[i] = parameter_r_info[i].default_value;
	}
	
#if PIN_MAX > 0
	for (i = 0; i < PIN_MAX; i ++) {
		pin_values[i].output = pins_defaults.output;
		pin_values[i].pin_dir = pins_defaults.pin_dir;
		pin_values[i].pin_mirror = pins_defaults.pin_mirror;
	}
#endif
}

enum ParamID
param_s_id(__data char * __pdata name)
{
	__pdata uint8_t i;

	for (i = 0; i < PARAM_S_MAX; i++) {
		if (!strcmp(name, parameter_s_info[i].name))
			break;
	}
	return i;
}

const char *__code
param_s_name(__data enum ParamID param)
{
	if (param < PARAM_S_MAX) {
		return parameter_s_info[param].name;
	}
	return 0;
}

enum ParamID
param_r_id(__data char * __pdata name)
{
	__pdata uint8_t i;
	
	for (i = 0; i < PARAM_R_MAX; i++) {
		if (!strcmp(name, parameter_r_info[i].name))
			break;
	}
	return i;
}

const char *__code
param_r_name(__data enum ParamID param)
{
	if (param < PARAM_R_MAX) {
		return parameter_r_info[param].name;
	}
	return 0;
}

// constraint for parameter values
uint32_t constrain(__pdata uint32_t v, __pdata uint32_t min, __pdata uint32_t max)
{
	if (v < min) v = min;
	if (v > max) v = max;
	return v;
}

// rfd900a calibration stuff
// Change for next rfd900 revision
#if defined BOARD_rfd900a || defined BOARD_rfd900p
static __at(FLASH_CALIBRATION_AREA) uint8_t __code calibration[FLASH_CALIBRATION_AREA_SIZE];
static __at(FLASH_CALIBRATION_CRC) uint8_t __code calibration_crc;

static void
flash_write_byte(uint16_t address, uint8_t c) __reentrant __critical
{
	PSCTL = 0x01;				// set PSWE, clear PSEE
	FLKEY = 0xa5;
	FLKEY = 0xf1;
	*(uint8_t __xdata *)address = c;	// write the byte
	PSCTL = 0x00;				// disable PSWE/PSEE
}

static uint8_t
flash_read_byte(uint16_t address) __reentrant
{
	// will cause reset if the byte is in a locked page
	return *(uint8_t __code *)address;
}

bool
calibration_set(uint8_t idx, uint8_t value) __reentrant
{
	// if level is valid
	if (idx <= BOARD_MAXTXPOWER && value != 0xFF)
	{
		// if the target byte isn't yet written
		if (flash_read_byte(FLASH_CALIBRATION_AREA_HIGH + idx) == 0xFF)
		{
			flash_write_byte(FLASH_CALIBRATION_AREA_HIGH + idx, value);
			return true;
		}
	}
	return false;
}

uint8_t
calibration_get(uint8_t level) __reentrant
{
	uint8_t idx;
	uint8_t crc = 0;

	// Change for next board revision
	for (idx = 0; idx < FLASH_CALIBRATION_AREA_SIZE; idx++)
	{
		crc ^= calibration[idx];
	}

	if (calibration_crc != 0xFF && calibration_crc == crc && level <= BOARD_MAXTXPOWER)
	{
		return calibration[level];
	}
	return 0xFF;
}

bool
calibration_lock() __reentrant
{
	uint8_t idx;
	uint8_t crc = 0;

	// check that all entries are written
	if (flash_read_byte(FLASH_CALIBRATION_CRC_HIGH) == 0xFF)
	{
		for (idx=0; idx < FLASH_CALIBRATION_AREA_SIZE; idx++)
		{
			uint8_t cal = flash_read_byte(FLASH_CALIBRATION_AREA_HIGH + idx);
			crc ^= cal;
			if (cal == 0xFF)
			{
				printf("dBm level %u not calibrated\n",idx);
				return false;
			}
		}

		// write crc
		flash_write_byte(FLASH_CALIBRATION_CRC_HIGH, crc);
		// lock the first and last pages
		// can only be reverted by reflashing the bootloader
		flash_write_byte(FLASH_LOCK_BYTE, 0xFE);
		return true;
	}
	return false;
}
#endif


// Used to convert individial Hex digits into Integers
//
uint8_t read_hex_nibble(const uint8_t c) __reentrant __nonbanked
{
    if ((c >='0') && (c <= '9'))
    {
        return c - '0';
    }
    else if ((c >='A') && (c <= 'F'))
    {
        return c - 'A' + 10;
    }
    else if ((c >='a') && (c <= 'f'))
    {
        return c - 'a' + 10;
    }
    else
    {
        // printf("[%u] read_hex_nibble: Error char not in supported range",nodeId);
        return 0;
    }
}


/// Convert string to hex codes
///
void convert_to_hex(__xdata unsigned char *str_in, __xdata unsigned char *str_out, 
	uint8_t key_length)
{
	uint8_t i, num;

	for (i=0;i<key_length;i++) {
		num = read_hex_nibble(str_in[2 * i])<<4;
		num += read_hex_nibble(str_in[2 * i + 1]);
		str_out[i] = num;
	}
}


#ifdef CPU_SI1030
/// Set default encryption key
//
void param_set_default_encryption_key(uint8_t key_length)
{
        uint8_t i;
        __xdata unsigned char b[] = {0x62};

        for (i=0;i< key_length;i++) {
                // Set default key to b's
                memcpy(&encryption_key[i], &b, 1);
        }
}


/// set the encryption key
///
/// Note: There is a reliance on the encryption level as this determines
///       how many characters we need. So we need to set ATS16 first, THEN
///       save and then Set the encryption key.
///
bool param_set_encryption_key(__xdata unsigned char *key)
{
	uint8_t len, key_length, encryption_level;

	
 	// Get the encryption level, so we know # of bits
	encryption_level = aes_get_encryption_level();

	// Deduce key length (bytes) from level 1 -> 16, 2 -> 24, 3 -> 32
	key_length = AES_KEY_LENGTH(encryption_level);
	len = strlen(key);

	// If not enough characters (2 char per byte), then set default
 	if (len < 2 * key_length ) {	
		param_set_default_encryption_key(key_length);
	} else {
		// We have sufficient characters for the encryption key.
		// If too many characters, then it will just ignore extra ones
		convert_to_hex(key, encryption_key, key_length);
	}

 return true;
}
#endif

/// Print hex codes for given string
///
void print_hex_codes(__xdata unsigned char *in_str, uint8_t key_length)
{
	uint8_t i;

	for (i=0; i<key_length; i++) {
		printf("%x",in_str[i]);
	}
	printf("\n");
}

#ifdef CPU_SI1030
/// get the encryption key
///
__xdata unsigned char *param_get_encryption_key()
{
 return encryption_key;
}
#endif<|MERGE_RESOLUTION|>--- conflicted
+++ resolved
@@ -48,14 +48,13 @@
 
 #ifdef CPU_SI1030
 #include "AES/aes.h"
-#endif
+#endif // CPU_SI1030
 
 /// In-ROM parameter info table.
 ///
 __code const struct parameter_s_info {
 	const char	*name;
 	param_t		default_value;
-<<<<<<< HEAD
 } parameter_s_info[PARAM_S_MAX] = {
 	{"FORMAT",         PARAM_FORMAT_CURRENT},
 	{"SERIAL_SPEED",   57}, // match APM default of 57600
@@ -73,30 +72,6 @@
 	{"MANCHESTER",      0},
 	{"RTSCTS",          0},
 	{"MAX_WINDOW",    131},
-=======
-} parameter_info[PARAM_MAX] = {
-	{"FORMAT", 		PARAM_FORMAT_CURRENT},
-	{"SERIAL_SPEED",	57}, // match APM default of 57600
-	{"AIR_SPEED",		64}, // relies on MAVLink flow control
-	{"NETID",			25},
-	{"TXPOWER",			0},
-#ifndef INCLUDE_GOLAY
-	{"DISABLED",		0},
-#else
-    {"ECC",				1},
-#endif
-	{"MAVLINK",			0},
-	{"OPPRESEND",		0},
-	{"MIN_FREQ",		0},
-	{"MAX_FREQ",		0},
-	{"NUM_CHANNELS",	0},
-	{"DUTY_CYCLE",		100},
-	{"LBT_RSSI",		0},
-	{"MANCHESTER",		0},
-	{"RTSCTS",			0},
-	{"MAX_WINDOW",		131},
-	{"ENCRYPTION",		0}
->>>>>>> 10fb7b57
 };
 
 __code const struct parameter_r_info {
@@ -105,12 +80,13 @@
 } parameter_r_info[PARAM_R_MAX] = {
 	{"TARGET_RSSI",     255},
 	{"HYSTERESIS_RSSI", 50},
+	{"ENCRYPTION",		0}
 };
 
 #ifdef CPU_SI1030
 // Holds the encrpytion string
-__xdata unsigned char encryption_key[32]; 
-#endif
+__xdata unsigned char encryption_key[32];
+#endif // CPU_SI1030
 
 /// In-RAM parameter store.
 ///
@@ -118,7 +94,6 @@
 /// hold all the parameters when we're rewriting the scratchpad
 /// page anyway.
 ///
-<<<<<<< HEAD
 __xdata param_t	parameter_s_values[PARAM_S_MAX];
 __xdata param_t	parameter_r_values[PARAM_R_MAX];
 
@@ -130,33 +105,38 @@
 #define PARAM_R_FLASH_START   (2<<6)
 #define PARAM_R_FLASH_END     (PARAM_R_FLASH_START + sizeof(parameter_r_values) + 3)
 
-=======
-__xdata param_t	parameter_values[PARAM_MAX];
-#define NEXT_FLASH_LOC_PARAM sizeof(parameter_values)+3
->>>>>>> 10fb7b57
+// Check to make sure the End of the S and the beginning of R dont overlap
+typedef char s2rCheck[(PARAM_S_FLASH_END < PARAM_R_FLASH_START) ? 0 : -1];
+
 #if PIN_MAX > 0
 __code const pins_user_info_t pins_defaults = PINS_USER_INFO_DEFAULT;
 __xdata pins_user_info_t pin_values[PIN_MAX];
-<<<<<<< HEAD
 
 // Place the start away from the other params to allow for expantion 2<<7 = 256
 #define PIN_FLASH_START       (2<<7)
 #define PIN_FLASH_END         (PIN_FLASH_START + sizeof(pin_values) + 2)
-=======
-#define NEXT_FLASH_LOC_PIN NEXT_FLASH_LOC_PARAM+sizeof(pin_values)+2
-#else  
-#define NEXT_FLASH_LOC_PIN NEXT_FLASH_LOC_PARAM
-#endif
-
+
+// Check to make sure the End of the r and the beginning of pins dont overlap
+typedef char r2pCheck[(PARAM_R_FLASH_END < PIN_FLASH_START) ? 0 : -1];
+#else // PIN_MAX
+#define PIN_FLASH_END PARAM_R_FLASH_END
+#endif // PIN_MAX
+
+// Place the start away from the other params to allow for expantion 2<<7 +128 = 384
 #ifdef CPU_SI1030
-// Holds the encrpytion string
-__xdata unsigned char encryption_key[16];
-#define NEXT_FLASH_LOC_ENC NEXT_FLASH_LOC_PIN+sizeof(encryption_key)+2
+
+#define PARAM_E_FLASH_START   (2<<7) + 128
+#define PARAM_E_FLASH_END     (PARAM_E_FLASH_START + sizeof(encryption_key) + 2)
+
+// Check to make sure the End of the pins and the beginning of encryption dont overlap
+typedef char p2eCheck[(PIN_FLASH_END < PARAM_E_FLASH_START) ? 0 : -1];
 #else
-#define NEXT_FLASH_LOC_ENC NEXT_FLASH_LOC_PIN
->>>>>>> 10fb7b57
-#endif
-
+#define PARAM_E_FLASH_END PIN_FLASH_END
+#endif // CPU_SI1030
+
+
+// Check to make sure we dont overflow off the page
+typedef char endCheck[(PARAM_E_FLASH_END < 1023) ? 0 : -1];
 
 
 static bool
@@ -207,24 +187,7 @@
 		if (val > 131)
 			return false;
 		break;
-<<<<<<< HEAD
-
-=======
-#ifdef CPU_SI1030
-	case PARAM_ENCRYPTION:
-		// Make sure first nibble (key length) is valid: 0, 1, 2
-		if ((val & 0xf ) > 3)
-			return false;
-		// Make sure second nibble (crypto type) is valid: 0, 1
-		if (((val>>4) & 0xf) > 1)
-			return false;
-		// Make sure that if second nibble (crypto type) is > 0,
-		// the first nibble (key length) is not zero.
-		if (((val>>4) & 0xf) > 0 && (val & 0xf ) == 0)
-			return false;
-		break;
-#endif
->>>>>>> 10fb7b57
+
 	default:
 		// no sanity check for this value
 		break;
@@ -312,6 +275,21 @@
 				return false;
 			break;
 			
+#ifdef CPU_SI1030
+		case PARAM_ENCRYPTION:
+			// Make sure first nibble (key length) is valid: 0, 1, 2
+			if ((val & 0xf ) > 3)
+				return false;
+			// Make sure second nibble (crypto type) is valid: 0, 1
+			if (((val>>4) & 0xf) > 1)
+				return false;
+			// Make sure that if second nibble (crypto type) is > 0,
+			// the first nibble (key length) is not zero.
+			if (((val>>4) & 0xf) > 0 && (val & 0xf ) == 0)
+				return false;
+			break;
+#endif
+			
 		default:
 			// no sanity check for this value
 			break;
@@ -373,16 +351,10 @@
 		return;
 	
 	// save parameters to the scratch page
-<<<<<<< HEAD
 	for (i = start; i < start+size; i ++)
 	{
 		flash_write_scratch(i, input[i-start]);
 	}
-=======
-	for (i = start; i < start+size; i ++) 
-		flash_write_scratch(i, input[i-start]);
-		
->>>>>>> 10fb7b57
 	
 	// write checksum
 	checksum = crc16(size, input);
@@ -403,7 +375,6 @@
 	if (expected > sizeof(parameter_s_values) || expected < 12*sizeof(param_t))
 		return false;
 	
-<<<<<<< HEAD
 	if(!read_params((__xdata uint8_t *)parameter_s_values, PARAM_S_FLASH_START+1, expected))
 		return false;
 
@@ -412,17 +383,6 @@
 	if (expected > sizeof(parameter_r_values))
 		return false;
 	if(!read_params((__xdata uint8_t *)parameter_r_values, PARAM_R_FLASH_START+1, expected))
-=======
-	// read and verify pin params
-#if PIN_MAX > 0
-	if(!read_params((__xdata uint8_t *)pin_values, NEXT_FLASH_LOC_PARAM, sizeof(pin_values)))
-		return false;
-#endif
-    
-    // read and verify encryption params
-#ifdef CPU_SI1030
-	if(!read_params((__xdata unsigned char *)encryption_key, NEXT_FLASH_LOC_PIN, sizeof(encryption_key)))
->>>>>>> 10fb7b57
 		return false;
 	
 	// decide whether we read a supported version of the structure
@@ -448,10 +408,16 @@
 	expected = flash_read_scratch(PIN_FLASH_START);
 	if (expected != sizeof(pin_values))
 		return false;
+	
 	if(!read_params((__xdata uint8_t *)pin_values, PIN_FLASH_START+1, sizeof(pin_values)))
 		return false;
 #endif
 
+	// read and verify encryption params
+#ifdef CPU_SI1030
+	if(!read_params((__xdata unsigned char *)encryption_key, PARAM_E_FLASH_START+1, sizeof(encryption_key)))
+		return false;
+#endif
 	return true;
 }
 
@@ -475,16 +441,12 @@
 	
 	// write pin params
 #if PIN_MAX > 0
-<<<<<<< HEAD
 	flash_write_scratch(PIN_FLASH_START, sizeof(pin_values));
 	write_params((__xdata uint8_t *)pin_values, PIN_FLASH_START+1, sizeof(pin_values));
-=======
-	write_params((__xdata uint8_t *)pin_values, NEXT_FLASH_LOC_PARAM, sizeof(pin_values));
 #endif
-    
+
 #ifdef CPU_SI1030
-	write_params((__xdata unsigned char *)encryption_key, NEXT_FLASH_LOC_PIN, sizeof(encryption_key));
->>>>>>> 10fb7b57
+	write_params((__xdata unsigned char *)encryption_key, PARAM_E_FLASH_START+1, sizeof(encryption_key));
 #endif
 
 }
@@ -492,7 +454,6 @@
 void
 param_default(void)
 {
-	// bool result;
 	__pdata uint8_t	i;
 
 	// set all parameters to their default values
@@ -653,34 +614,35 @@
 }
 #endif
 
-
+#ifdef CPU_SI1030
 // Used to convert individial Hex digits into Integers
 //
-uint8_t read_hex_nibble(const uint8_t c) __reentrant __nonbanked
-{
-    if ((c >='0') && (c <= '9'))
-    {
-        return c - '0';
-    }
-    else if ((c >='A') && (c <= 'F'))
-    {
-        return c - 'A' + 10;
-    }
-    else if ((c >='a') && (c <= 'f'))
-    {
-        return c - 'a' + 10;
-    }
-    else
-    {
-        // printf("[%u] read_hex_nibble: Error char not in supported range",nodeId);
-        return 0;
-    }
+uint8_t read_hex_nibble(const uint8_t c) __reentrant
+{
+	if ((c >='0') && (c <= '9'))
+	{
+		return c - '0';
+	}
+	else if ((c >='A') && (c <= 'F'))
+	{
+		return c - 'A' + 10;
+	}
+	else if ((c >='a') && (c <= 'f'))
+	{
+		return c - 'a' + 10;
+	}
+	else
+	{
+		// printf("[%u] read_hex_nibble: Error char not in supported range",nodeId);
+		return 0;
+	}
 }
 
 
 /// Convert string to hex codes
 ///
-void convert_to_hex(__xdata unsigned char *str_in, __xdata unsigned char *str_out, 
+void
+convert_to_hex(__xdata unsigned char *str_in, __xdata unsigned char *str_out,
 	uint8_t key_length)
 {
 	uint8_t i, num;
@@ -692,21 +654,18 @@
 	}
 }
 
-
-#ifdef CPU_SI1030
 /// Set default encryption key
 //
 void param_set_default_encryption_key(uint8_t key_length)
 {
-        uint8_t i;
-        __xdata unsigned char b[] = {0x62};
-
-        for (i=0;i< key_length;i++) {
-                // Set default key to b's
-                memcpy(&encryption_key[i], &b, 1);
-        }
-}
-
+	uint8_t i;
+	__xdata unsigned char b[] = {0x62};
+
+	for (i=0;i< key_length;i++) {
+		// Set default key to b's
+		memcpy(&encryption_key[i], &b, 1);
+	}
+}
 
 /// set the encryption key
 ///
@@ -714,12 +673,13 @@
 ///       how many characters we need. So we need to set ATS16 first, THEN
 ///       save and then Set the encryption key.
 ///
-bool param_set_encryption_key(__xdata unsigned char *key)
+bool
+param_set_encryption_key(__xdata unsigned char *key)
 {
 	uint8_t len, key_length, encryption_level;
 
 	
- 	// Get the encryption level, so we know # of bits
+	// Get the encryption level, so we know # of bits
 	encryption_level = aes_get_encryption_level();
 
 	// Deduce key length (bytes) from level 1 -> 16, 2 -> 24, 3 -> 32
@@ -727,7 +687,7 @@
 	len = strlen(key);
 
 	// If not enough characters (2 char per byte), then set default
- 	if (len < 2 * key_length ) {	
+	if (len < 2 * key_length ) {
 		param_set_default_encryption_key(key_length);
 	} else {
 		// We have sufficient characters for the encryption key.
@@ -735,13 +695,13 @@
 		convert_to_hex(key, encryption_key, key_length);
 	}
 
- return true;
-}
-#endif
+	return true;
+}
 
 /// Print hex codes for given string
 ///
-void print_hex_codes(__xdata unsigned char *in_str, uint8_t key_length)
+void
+print_hex_codes(__xdata unsigned char *in_str, uint8_t key_length)
 {
 	uint8_t i;
 
@@ -751,11 +711,10 @@
 	printf("\n");
 }
 
-#ifdef CPU_SI1030
 /// get the encryption key
 ///
-__xdata unsigned char *param_get_encryption_key()
-{
- return encryption_key;
-}
-#endif+__xdata unsigned char* param_get_encryption_key()
+{
+	return encryption_key;
+}
+#endif // CPU_SI1030