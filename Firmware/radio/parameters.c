// -*- Mode: C; c-basic-offset: 8; -*-
//
// Copyright (c) 2011 Michael Smith, All Rights Reserved
//
// Redistribution and use in source and binary forms, with or without
// modification, are permitted provided that the following conditions
// are met:
//
//  o Redistributions of source code must retain the above copyright
//    notice, this list of conditions and the following disclaimer.
//  o Redistributions in binary form must reproduce the above copyright
//    notice, this list of conditions and the following disclaimer in
//    the documentation and/or other materials provided with the distribution.
//
// THIS SOFTWARE IS PROVIDED BY THE COPYRIGHT HOLDERS AND CONTRIBUTORS
// "AS IS" AND ANY EXPRESS OR IMPLIED WARRANTIES, INCLUDING, BUT NOT
// LIMITED TO, THE IMPLIED WARRANTIES OF MERCHANTABILITY AND FITNESS
// FOR A PARTICULAR PURPOSE ARE DISCLAIMED. IN NO EVENT SHALL THE
// COPYRIGHT HOLDER OR CONTRIBUTORS BE LIABLE FOR ANY DIRECT,
// INDIRECT, INCIDENTAL, SPECIAL, EXEMPLARY, OR CONSEQUENTIAL DAMAGES
// (INCLUDING, BUT NOT LIMITED TO, PROCUREMENT OF SUBSTITUTE GOODS OR
// SERVICES; LOSS OF USE, DATA, OR PROFITS; OR BUSINESS INTERRUPTION)
// HOWEVER CAUSED AND ON ANY THEORY OF LIABILITY, WHETHER IN CONTRACT,
// STRICT LIABILITY, OR TORT (INCLUDING NEGLIGENCE OR OTHERWISE)
// ARISING IN ANY WAY OUT OF THE USE OF THIS SOFTWARE, EVEN IF ADVISED
// OF THE POSSIBILITY OF SUCH DAMAGE.
//

///
/// @file	parameters.c
///
/// Storage for program parameters.
///
/// Parameters are held in a contiguous array of 16-bit values.
/// It is up to the caller to decide how large a parameter is and to
/// access it accordingly.
///
/// When saved, parameters are copied bitwise to the flash scratch page,
/// with an 8-bit XOR checksum appended to the end of the flash range.
///


#include "radio.h"
#include "tdm.h"
#include <flash_layout.h>

/// In-ROM parameter info table.
///
__code const struct parameter_info {
	const char	*name;
	param_t		default_value;
} parameter_info[PARAM_MAX] = {
	{"FORMAT", 		PARAM_FORMAT_CURRENT},
	{"SERIAL_SPEED",	57}, // match APM default of 57600
	{"AIR_SPEED",		64}, // relies on MAVLink flow control
	{"NETID",		25},
	{"TXPOWER",		0},
	{"ECC",			1},
	{"MAVLINK",		1},
	{"OPPRESEND",		1},
	{"MIN_FREQ",		0},
	{"MAX_FREQ",		0},
	{"NUM_CHANNELS",	0},
	{"DUTY_CYCLE",		100},
	{"LBT_RSSI",		0},
	{"MANCHESTER",		0},
	{"RTSCTS",		0},
<<<<<<< HEAD
    {"MAX_WINDOW", 0x1fff}
=======
	{"MAX_WINDOW",		131}
>>>>>>> 4b14450d
};

/// In-RAM parameter store.
///
/// It seems painful to have to do this, but we need somewhere to
/// hold all the parameters when we're rewriting the scratchpad
/// page anyway.
///
union param_private {
	param_t		val;
	uint8_t		bytes[4];
};
__xdata union param_private	parameter_values[PARAM_MAX];

static bool
param_check(__pdata enum ParamID id, __data uint32_t val)
{
	// parameter value out of range - fail
	if (id >= PARAM_MAX)
		return false;

	switch (id) {
	case PARAM_FORMAT:
		return false;

	case PARAM_SERIAL_SPEED:
		return serial_device_valid_speed(val);

	case PARAM_AIR_SPEED:
		if (val > 256)
			return false;
		break;

	case PARAM_NETID:
		// all values are OK
		return true;

	case PARAM_TXPOWER:
		if (val > BOARD_MAXTXPOWER)
			return false;
		break;

	case PARAM_ECC:
	case PARAM_OPPRESEND:
		// boolean 0/1 only
		if (val > 1)
			return false;
		break;

	case PARAM_MAVLINK:
		if (val > 2)
			return false;
		break;

<<<<<<< HEAD
    case PARAM_MAX_WINDOW:
		// FIXME - validate against min/max window sizes
		//if(val > REGULATORY_MAX_WINDOW)
		//return false;
=======
	case PARAM_MAX_WINDOW:
		// 131 milliseconds == 0x1FFF 16 usec ticks,
		// which is the maximum we can handle with a 13
		// bit trailer for window remaining
		if (val > 131)
			return false;
>>>>>>> 4b14450d
		break;
				
	default:
		// no sanity check for this value
		break;
	}
	return true;
}

bool
param_set(__data enum ParamID param, __pdata param_t value)
{
	// Sanity-check the parameter value first.
	if (!param_check(param, value))
		return false;

	// some parameters we update immediately
	switch (param) {
	case PARAM_TXPOWER:
		// useful to update power level immediately when range
		// testing in RSSI mode		
		radio_set_transmit_power(value);
		value = radio_get_transmit_power();
		break;

	case PARAM_DUTY_CYCLE:
		// update duty cycle immediately
		value = constrain(value, 0, 100);
		duty_cycle = value;
		break;

	case PARAM_LBT_RSSI:
		// update LBT RSSI immediately
		if (value != 0) {
			value = constrain(value, 25, 220);
		}
		lbt_rssi = value;
		break;

	case PARAM_MAVLINK:
		feature_mavlink_framing = (uint8_t) value;
		value = feature_mavlink_framing;
		break;

	case PARAM_OPPRESEND:
		feature_opportunistic_resend = value?true:false;
		value = feature_opportunistic_resend?1:0;
		break;

	case PARAM_RTSCTS:
		feature_rtscts = value?true:false;
		value = feature_rtscts?1:0;
		break;

	default:
		break;
	}

	parameter_values[param].val = value;

	return true;
}

param_t
param_get(__data enum ParamID param)
{
	if (param >= PARAM_MAX)
		return 0;
	return parameter_values[param].val;
}

bool
param_load(void)
__critical {
	__pdata uint8_t		d;
	__pdata uint8_t		i;
	__pdata uint8_t		sum;
	__pdata uint8_t         count;

	// start with defaults
	for (i = 0; i < sizeof(parameter_values); i++) {
		parameter_values[i].val = parameter_info[i].default_value;
	}

	// initialise checksum
	sum = 0;
	count = flash_read_scratch(0);
	if (count > sizeof(parameter_values) ||
	    count < 12*sizeof(param_t)) {
		return false;
	}

	// loop reading the parameters array
	for (i = 0; i < count; i ++) {
		d = flash_read_scratch(i+1);
		parameter_values[0].bytes[i] = d;
		sum ^= d;
	}

	// verify checksum
	d = flash_read_scratch(i+1);
	if (sum != d)
		return false;

	// decide whether we read a supported version of the structure
	if (param_get(PARAM_FORMAT) != PARAM_FORMAT_CURRENT) {
		debug("parameter format %lu expecting %lu", parameters[PARAM_FORMAT], PARAM_FORMAT_CURRENT);
		return false;
	}

	for (i = 0; i < sizeof(parameter_values); i++) {
		if (!param_check(i, parameter_values[i].val)) {
			parameter_values[i].val = parameter_info[i].default_value;
		}
	}

	return true;
}

void
param_save(void)
__critical {
	__pdata uint8_t		d;
	__pdata uint8_t		i;
	__pdata uint8_t		sum;

	// tag parameters with the current format
	parameter_values[PARAM_FORMAT].val = PARAM_FORMAT_CURRENT;

	// erase the scratch space
	flash_erase_scratch();

	// initialise checksum
	sum = 0;
	flash_write_scratch(0, sizeof(parameter_values));

	// save parameters to the scratch page
	for (i = 0; i < sizeof(parameter_values); i++) {
		d = parameter_values[0].bytes[i];	// byte we are going to write
		sum ^= d;
		flash_write_scratch(i+1, d);
	}

	// write checksum
	flash_write_scratch(i+1, sum);
}

void
param_default(void)
{
	__pdata uint8_t	i;

	// set all parameters to their default values
	for (i = 0; i < PARAM_MAX; i++) {
		parameter_values[i].val = parameter_info[i].default_value;
	}
}

enum ParamID
param_id(__data char * __pdata name)
{
	__pdata uint8_t i;

	for (i = 0; i < PARAM_MAX; i++) {
		if (!strcmp(name, parameter_info[i].name))
			break;
	}
	return i;
}

const char *__code
param_name(__data enum ParamID param)
{
	if (param < PARAM_MAX) {
		return parameter_info[param].name;
	}
	return 0;
}

// constraint for parameter values
uint32_t constrain(__pdata uint32_t v, __pdata uint32_t min, __pdata uint32_t max)
{
	if (v < min) v = min;
	if (v > max) v = max;
	return v;
}

// rfd900a calibration stuff
#ifdef BOARD_rfd900a
static __at(FLASH_CALIBRATION_AREA) uint8_t __code calibration[FLASH_CALIBRATION_AREA_SIZE];
static __at(FLASH_CALIBRATION_CRC) uint8_t __code calibration_crc;

static void
flash_write_byte(uint16_t address, uint8_t c) __reentrant __critical
{
	PSCTL = 0x01;				// set PSWE, clear PSEE
	FLKEY = 0xa5;
	FLKEY = 0xf1;
	*(uint8_t __xdata *)address = c;	// write the byte
	PSCTL = 0x00;				// disable PSWE/PSEE
}

static uint8_t
flash_read_byte(uint16_t address) __reentrant
{
	// will cause reset if the byte is in a locked page
	return *(uint8_t __code *)address;
}

bool
calibration_set(uint8_t idx, uint8_t value) __reentrant
{
	// if level is valid
	if (idx <= BOARD_MAXTXPOWER && value != 0xFF)
	{
		// if the target byte isn't yet written
		if (flash_read_byte(FLASH_CALIBRATION_AREA_HIGH + idx) == 0xFF)
		{
			flash_write_byte(FLASH_CALIBRATION_AREA_HIGH + idx, value);
			return true;
		}
	}
	return false;
}

uint8_t
calibration_get(uint8_t level) __reentrant
{
	uint8_t idx;
	uint8_t crc = 0;

	for (idx = 0; idx < FLASH_CALIBRATION_AREA_SIZE; idx++)
	{
		crc ^= calibration[idx];
	}

	if (calibration_crc != 0xFF && calibration_crc == crc && level <= BOARD_MAXTXPOWER)
	{
		return calibration[level];
	}
	return 0xFF;
}

bool
calibration_lock() __reentrant
{
	uint8_t idx;
	uint8_t crc = 0;

	// check that all entries are written
	if (flash_read_byte(FLASH_CALIBRATION_CRC_HIGH) == 0xFF)
	{
		for (idx=0; idx < FLASH_CALIBRATION_AREA_SIZE; idx++)
		{
			uint8_t cal = flash_read_byte(FLASH_CALIBRATION_AREA_HIGH + idx);
			crc ^= cal;
			if (cal == 0xFF)
			{
				printf("dBm level %u not calibrated\n",idx);
				return false;
			}
		}

		// write crc
		flash_write_byte(FLASH_CALIBRATION_CRC_HIGH, crc);
		// lock the first and last pages
		// can only be reverted by reflashing the bootloader
		flash_write_byte(FLASH_LOCK_BYTE, 0xFE);
		return true;
	}
	return false;
}
#endif<|MERGE_RESOLUTION|>--- conflicted
+++ resolved
@@ -65,11 +65,7 @@
 	{"LBT_RSSI",		0},
 	{"MANCHESTER",		0},
 	{"RTSCTS",		0},
-<<<<<<< HEAD
-    {"MAX_WINDOW", 0x1fff}
-=======
 	{"MAX_WINDOW",		131}
->>>>>>> 4b14450d
 };
 
 /// In-RAM parameter store.
@@ -124,19 +120,12 @@
 			return false;
 		break;
 
-<<<<<<< HEAD
-    case PARAM_MAX_WINDOW:
-		// FIXME - validate against min/max window sizes
-		//if(val > REGULATORY_MAX_WINDOW)
-		//return false;
-=======
 	case PARAM_MAX_WINDOW:
 		// 131 milliseconds == 0x1FFF 16 usec ticks,
 		// which is the maximum we can handle with a 13
 		// bit trailer for window remaining
 		if (val > 131)
 			return false;
->>>>>>> 4b14450d
 		break;
 				
 	default:
