--- conflicted
+++ resolved
@@ -90,18 +90,20 @@
 /// page anyway.
 ///
 __xdata param_t	parameter_s_values[PARAM_S_MAX];
-__xdata param_t	parameter_r_values[PARAM_R_MAX];
+//__xdata param_t	parameter_r_values[PARAM_R_MAX];
 
 // Three extra bytes, 1 for the number of params and 2 for the checksum
 #define PARAM_S_FLASH_START   0
 #define PARAM_S_FLASH_END     (PARAM_S_FLASH_START + sizeof(parameter_s_values) + 3)
 
-// Three extra bytes, 1 for the number of params and 2 for the checksum, starts at position 128
-#define PARAM_R_FLASH_START   (2<<6)
-#define PARAM_R_FLASH_END     (PARAM_R_FLASH_START + sizeof(parameter_r_values) + 3)
-
-// Check to make sure the End of the S and the beginning of R dont overlap
-typedef char s2rCheck[(PARAM_S_FLASH_END < PARAM_R_FLASH_START) ? 0 : -1];
+//// Three extra bytes, 1 for the number of params and 2 for the checksum, starts at position 128
+//#define PARAM_R_FLASH_START   (2<<6)
+//#define PARAM_R_FLASH_END     (PARAM_R_FLASH_START + sizeof(parameter_r_values) + 3)
+//
+//// Check to make sure the End of the S and the beginning of R dont overlap
+//typedef char s2rCheck[(PARAM_S_FLASH_END < PARAM_R_FLASH_START) ? 0 : -1];
+#define PARAM_R_FLASH_END PARAM_S_FLASH_END
+
 
 #if PIN_MAX > 0
 __code const pins_user_info_t pins_defaults = PINS_USER_INFO_DEFAULT;
@@ -120,7 +122,7 @@
 // Place the start away from the other params to allow for expantion 2<<7 +128 = 384
 #ifdef CPU_SI1030
 // Holds the encrpytion string
-__xdata unsigned char encryption_key[32];
+__xdata unsigned char encryption_key[16];
 
 #define PARAM_E_FLASH_START   (2<<7) + 128
 #define PARAM_E_FLASH_END     (PARAM_E_FLASH_START + sizeof(encryption_key) + 2)
@@ -254,73 +256,73 @@
 	return parameter_s_values[param];
 }
 
-static bool
-param_r_check(__pdata enum Param_R_ID id, __data uint32_t val)
-{
-	// parameter value out of range - fail
-	if (id >= PARAM_R_MAX)
-		return false;
-	
-	switch (id) {
-		case PARAM_R_TARGET_RSSI:
-			if (val < 50 || 255 < val)
-				return false;
-			break;
-
-		case PARAM_R_HYSTERESIS_RSSI:
-			if (val < 20 || 50 < val)
-				return false;
-			break;
-			
-#ifdef CPU_SI1030
-		case PARAM_ENCRYPTION:
-			// Make sure first nibble (key length) is valid: 0, 1, 2
-			if ((val & 0xf ) > 3)
-				return false;
-			// Make sure second nibble (crypto type) is valid: 0, 1
-			if (((val>>4) & 0xf) > 1)
-				return false;
-			// Make sure that if second nibble (crypto type) is > 0,
-			// the first nibble (key length) is not zero.
-			if (((val>>4) & 0xf) > 0 && (val & 0xf ) == 0)
-				return false;
-			break;
-#endif
-			
-		default:
-			// no sanity check for this value
-			break;
-	}
-	return true;
-}
-
-bool
-param_r_set(__data enum Param_R_ID param, __pdata param_t value)
-{
-	// Sanity-check the parameter value first.
-	if (!param_r_check(param, value))
-		return false;
-	
-	// some parameters we update immediately
-	switch (param) {
+//static bool
+//param_r_check(__pdata enum Param_R_ID id, __data uint32_t val)
+//{
+//	// parameter value out of range - fail
+//	if (id >= PARAM_R_MAX)
+//		return false;
+//	
+//	switch (id) {
 //		case PARAM_R_TARGET_RSSI:
+//			if (val < 50 || 255 < val)
+//				return false;
 //			break;
-		default:
-			break;
-	}
-	
-	parameter_r_values[param] = value;
-	
-	return true;
-}
-
-param_t
-param_r_get(__data enum Param_R_ID param)
-{
-	if (param >= PARAM_R_MAX)
-		return 0;
-	return parameter_r_values[param];
-}
+//
+//		case PARAM_R_HYSTERESIS_RSSI:
+//			if (val < 20 || 50 < val)
+//				return false;
+//			break;
+//			
+//#ifdef CPU_SI1030
+//		case PARAM_ENCRYPTION:
+//			// Make sure first nibble (key length) is valid: 0, 1, 2
+//			if ((val & 0xf ) > 3)
+//				return false;
+//			// Make sure second nibble (crypto type) is valid: 0, 1
+//			if (((val>>4) & 0xf) > 1)
+//				return false;
+//			// Make sure that if second nibble (crypto type) is > 0,
+//			// the first nibble (key length) is not zero.
+//			if (((val>>4) & 0xf) > 0 && (val & 0xf ) == 0)
+//				return false;
+//			break;
+//#endif
+//			
+//		default:
+//			// no sanity check for this value
+//			break;
+//	}
+//	return true;
+//}
+//
+//bool
+//param_r_set(__data enum Param_R_ID param, __pdata param_t value)
+//{
+//	// Sanity-check the parameter value first.
+//	if (!param_r_check(param, value))
+//		return false;
+//	
+//	// some parameters we update immediately
+//	switch (param) {
+////		case PARAM_R_TARGET_RSSI:
+////			break;
+//		default:
+//			break;
+//	}
+//	
+//	parameter_r_values[param] = value;
+//	
+//	return true;
+//}
+//
+//param_t
+//param_r_get(__data enum Param_R_ID param)
+//{
+//	if (param >= PARAM_R_MAX)
+//		return 0;
+//	return parameter_r_values[param];
+//}
 
 static bool
 read_params(__xdata uint8_t * __data input, uint16_t start, uint8_t size)
@@ -375,12 +377,12 @@
 	if(!read_params((__xdata uint8_t *)parameter_s_values, PARAM_S_FLASH_START+1, expected))
 		return false;
 
-	// read and verify params
-	expected = flash_read_scratch(PARAM_R_FLASH_START);
-	if (expected > sizeof(parameter_r_values))
-		return false;
-	if(!read_params((__xdata uint8_t *)parameter_r_values, PARAM_R_FLASH_START+1, expected))
-		return false;
+//	// read and verify params
+//	expected = flash_read_scratch(PARAM_R_FLASH_START);
+//	if (expected > sizeof(parameter_r_values))
+//		return false;
+//	if(!read_params((__xdata uint8_t *)parameter_r_values, PARAM_R_FLASH_START+1, expected))
+//		return false;
 	
 	// decide whether we read a supported version of the structure
 	if ((param_t) PARAM_FORMAT_CURRENT != parameter_s_values[PARAM_FORMAT]) {
@@ -394,11 +396,11 @@
 		}
 	}
 	
-	for (i = 0; i < PARAM_R_MAX; i++) {
-		if (!param_r_check(i, parameter_r_values[i])) {
-			parameter_r_values[i] = parameter_r_info[i].default_value;
-		}
-	}
+//	for (i = 0; i < PARAM_R_MAX; i++) {
+//		if (!param_r_check(i, parameter_r_values[i])) {
+//			parameter_r_values[i] = parameter_r_info[i].default_value;
+//		}
+//	}
 	
 	// read and verify pin params
 #if PIN_MAX > 0
@@ -432,9 +434,9 @@
 	flash_write_scratch(PARAM_S_FLASH_START, sizeof(parameter_s_values));
 	write_params((__xdata uint8_t *)parameter_s_values, PARAM_S_FLASH_START+1, sizeof(parameter_s_values));
 
-	// write R params
-	flash_write_scratch(PARAM_R_FLASH_START, sizeof(parameter_r_values));
-	write_params((__xdata uint8_t *)parameter_r_values, PARAM_R_FLASH_START+1, sizeof(parameter_r_values));
+//	// write R params
+//	flash_write_scratch(PARAM_R_FLASH_START, sizeof(parameter_r_values));
+//	write_params((__xdata uint8_t *)parameter_r_values, PARAM_R_FLASH_START+1, sizeof(parameter_r_values));
 	
 	// write pin params
 #if PIN_MAX > 0
@@ -442,10 +444,10 @@
 	write_params((__xdata uint8_t *)pin_values, PIN_FLASH_START+1, sizeof(pin_values));
 #endif
 
-#ifdef CPU_SI1030
-	flash_write_scratch(PARAM_E_FLASH_START, sizeof(encryption_key));
-	write_params((__xdata unsigned char *)encryption_key, PARAM_E_FLASH_START+1, sizeof(encryption_key));
-#endif
+//#ifdef CPU_SI1030
+//	flash_write_scratch(PARAM_E_FLASH_START, sizeof(encryption_key));
+//	write_params((__xdata unsigned char *)encryption_key, PARAM_E_FLASH_START+1, sizeof(encryption_key));
+//#endif
 
 }
 
@@ -459,10 +461,10 @@
 		parameter_s_values[i] = parameter_s_info[i].default_value;
 	}
 
-	// set all parameters to their default values
-	for (i = 0; i < PARAM_R_MAX; i++) {
-		parameter_r_values[i] = parameter_r_info[i].default_value;
-	}
+//	// set all parameters to their default values
+//	for (i = 0; i < PARAM_R_MAX; i++) {
+//		parameter_r_values[i] = parameter_r_info[i].default_value;
+//	}
 	
 #if PIN_MAX > 0
 	for (i = 0; i < PIN_MAX; i ++) {
@@ -494,26 +496,26 @@
 	return 0;
 }
 
-enum ParamID
-param_r_id(__data char * __pdata name)
-{
-	__pdata uint8_t i;
-	
-	for (i = 0; i < PARAM_R_MAX; i++) {
-		if (!strcmp(name, parameter_r_info[i].name))
-			break;
-	}
-	return i;
-}
-
-const char *__code
-param_r_name(__data enum ParamID param)
-{
-	if (param < PARAM_R_MAX) {
-		return parameter_r_info[param].name;
-	}
-	return 0;
-}
+//enum ParamID
+//param_r_id(__data char * __pdata name)
+//{
+//	__pdata uint8_t i;
+//	
+//	for (i = 0; i < PARAM_R_MAX; i++) {
+//		if (!strcmp(name, parameter_r_info[i].name))
+//			break;
+//	}
+//	return i;
+//}
+//
+//const char *__code
+//param_r_name(__data enum ParamID param)
+//{
+//	if (param < PARAM_R_MAX) {
+//		return parameter_r_info[param].name;
+//	}
+//	return 0;
+//}
 
 // constraint for parameter values
 uint32_t constrain(__pdata uint32_t v, __pdata uint32_t min, __pdata uint32_t max)
@@ -622,43 +624,39 @@
 	}
 	return false;
 }
-<<<<<<< HEAD
 #endif // BOARD_rfd900a/p
-=======
-#endif
 
 #ifdef CPU_SI1030
 // Used to convert individial Hex digits into Integers
 //
 uint8_t read_hex_nibble(const uint8_t c) __reentrant
 {
-	if ((c >='0') && (c <= '9'))
-	{
-		return c - '0';
-	}
-	else if ((c >='A') && (c <= 'F'))
-	{
-		return c - 'A' + 10;
-	}
-	else if ((c >='a') && (c <= 'f'))
-	{
-		return c - 'a' + 10;
-	}
-	else
-	{
-		// printf("[%u] read_hex_nibble: Error char not in supported range",nodeId);
-		return 0;
-	}
+  return c;
+//	if ((c >='0') && (c <= '9'))
+//	{
+//		return c - '0';
+//	}
+//	else if ((c >='A') && (c <= 'F'))
+//	{
+//		return c - 'A' + 10;
+//	}
+//	else if ((c >='a') && (c <= 'f'))
+//	{
+//		return c - 'a' + 10;
+//	}
+//	else
+//	{
+//		// printf("[%u] read_hex_nibble: Error char not in supported range",nodeId);
+//		return 0;
+//	}
 }
 
 
 /// Convert string to hex codes
 ///
-void
-convert_to_hex(__xdata unsigned char *str_in, __xdata unsigned char *str_out,
-	uint8_t key_length)
-{
-	uint8_t i, num;
+void convert_to_hex(__xdata unsigned char *str_in, __xdata unsigned char *str_out,	__pdata uint8_t key_length)
+{
+	__pdata uint8_t i, num;
 
 	for (i=0;i<key_length;i++) {
 		num = read_hex_nibble(str_in[2 * i])<<4;
@@ -669,15 +667,16 @@
 
 /// Set default encryption key
 //
-void param_set_default_encryption_key(uint8_t key_length)
-{
-	uint8_t i;
-	__xdata unsigned char b[] = {0x62};
-
-	for (i=0;i< key_length;i++) {
-		// Set default key to b's
-		memcpy(&encryption_key[i], &b, 1);
-	}
+void param_set_default_encryption_key(__pdata uint8_t key_length)
+{
+  (void) key_length;
+//	__pdata uint8_t i;
+//	__xdata unsigned char b[] = {0x62};
+//
+//	for (i=0;i< key_length;i++) {
+//		// Set default key to b's
+//		memcpy(&encryption_key[i], &b, 1);
+//	}
 }
 
 /// set the encryption key
@@ -689,24 +688,25 @@
 bool
 param_set_encryption_key(__xdata unsigned char *key)
 {
-	uint8_t len, key_length, encryption_level;
-
-	
-	// Get the encryption level, so we know # of bits
-	encryption_level = aes_get_encryption_level();
-
-	// Deduce key length (bytes) from level 1 -> 16, 2 -> 24, 3 -> 32
-	key_length = AES_KEY_LENGTH(encryption_level);
-	len = strlen(key);
-
-	// If not enough characters (2 char per byte), then set default
-	if (len < 2 * key_length ) {
-		param_set_default_encryption_key(key_length);
-	} else {
-		// We have sufficient characters for the encryption key.
-		// If too many characters, then it will just ignore extra ones
-		convert_to_hex(key, encryption_key, key_length);
-	}
+  (void) key;
+//	__pdata uint8_t len, key_length, encryption_level;
+//
+//	
+//	// Get the encryption level, so we know # of bits
+//	encryption_level = aes_get_encryption_level();
+//
+//	// Deduce key length (bytes) from level 1 -> 16, 2 -> 24, 3 -> 32
+//	key_length = AES_KEY_LENGTH(encryption_level);
+//	len = strlen(key);
+//
+//	// If not enough characters (2 char per byte), then set default
+//	if (len < 2 * key_length ) {
+//		param_set_default_encryption_key(key_length);
+//	} else {
+//		// We have sufficient characters for the encryption key.
+//		// If too many characters, then it will just ignore extra ones
+//		convert_to_hex(key, encryption_key, key_length);
+//	}
 
 	return true;
 }
@@ -714,14 +714,16 @@
 /// Print hex codes for given string
 ///
 void
-print_hex_codes(__xdata unsigned char *in_str, uint8_t key_length)
-{
-	uint8_t i;
-
-	for (i=0; i<key_length; i++) {
-		printf("%x",in_str[i]);
-	}
-	printf("\n");
+print_hex_codes(__xdata unsigned char *in_str, __pdata uint8_t key_length)
+{
+//	__pdata uint8_t i;
+//
+//	for (i=0; i<key_length; i++) {
+//		printf("%x",in_str[i]);
+//	}
+//	printf("\n");
+  (void) in_str;
+  (void) key_length;
 }
 
 /// get the encryption key
@@ -730,5 +732,4 @@
 {
 	return encryption_key;
 }
-#endif // CPU_SI1030
->>>>>>> 3bcb6f10
+#endif // CPU_SI1030