--- conflicted
+++ resolved
@@ -28,11 +28,7 @@
 #
 
 VERSION_MAJOR	 =	1
-<<<<<<< HEAD
-VERSION_MINOR	 =	10
-=======
-VERSION_MINOR	 =	9
->>>>>>> 10fb7b57
+VERSION_MINOR	 =	11
 
 PRODUCT		 =	radio~$(BOARD)
 PRODUCT_DIR	:=	$(patsubst %/,%,$(dir $(lastword $(MAKEFILE_LIST))))
@@ -41,7 +37,6 @@
 CFLAGS		+=	$(CFLAG_MODEL) --opt-code-speed --Werror --std-sdcc99 --fomit-frame-pointer
 #CFLAGS		+=	--fverbose-asm 
 PRODUCT_SUPPORT_BANKING = 1
-#INC_DIR		 =	AES
 INC_DIR_CC1030	 = AES
 
 include $(SRCROOT)/include/rules.mk
