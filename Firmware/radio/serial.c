// -*- Mode: C; c-basic-offset: 8; -*-
//
// Copyright (c) 2011 Michael Smith, All Rights Reserved
//
// Redistribution and use in source and binary forms, with or without
// modification, are permitted provided that the following conditions
// are met:
//
//  o Redistributions of source code must retain the above copyright
//    notice, this list of conditions and the following disclaimer.
//  o Redistributions in binary form must reproduce the above copyright
//    notice, this list of conditions and the following disclaimer in
//    the documentation and/or other materials provided with the distribution.
//
// THIS SOFTWARE IS PROVIDED BY THE COPYRIGHT HOLDERS AND CONTRIBUTORS
// "AS IS" AND ANY EXPRESS OR IMPLIED WARRANTIES, INCLUDING, BUT NOT
// LIMITED TO, THE IMPLIED WARRANTIES OF MERCHANTABILITY AND FITNESS
// FOR A PARTICULAR PURPOSE ARE DISCLAIMED. IN NO EVENT SHALL THE
// COPYRIGHT HOLDER OR CONTRIBUTORS BE LIABLE FOR ANY DIRECT,
// INDIRECT, INCIDENTAL, SPECIAL, EXEMPLARY, OR CONSEQUENTIAL DAMAGES
// (INCLUDING, BUT NOT LIMITED TO, PROCUREMENT OF SUBSTITUTE GOODS OR
// SERVICES; LOSS OF USE, DATA, OR PROFITS; OR BUSINESS INTERRUPTION)
// HOWEVER CAUSED AND ON ANY THEORY OF LIABILITY, WHETHER IN CONTRACT,
// STRICT LIABILITY, OR TORT (INCLUDING NEGLIGENCE OR OTHERWISE)
// ARISING IN ANY WAY OUT OF THE USE OF THIS SOFTWARE, EVEN IF ADVISED
// OF THE POSSIBILITY OF SUCH DAMAGE.
//

///
/// @file	serial.c
///
/// MCS51 Serial port driver with flow control and AT command
/// parser integration.
///

#include "serial.h"
#include "packet.h"

// Serial rx/tx buffers.
//
// Note that the rx buffer is much larger than you might expect
// as we need the receive buffer to be many times larger than the
// largest possible air packet size for efficient TDM. Ideally it
// would be about 16x larger than the largest air packet if we have
// 8 TDM time slots
//
<<<<<<< HEAD
__xdata uint8_t rx_buf[1900] = {0};
=======
__xdata uint8_t rx_buf[1800] = {0};
>>>>>>> f164330e
__xdata uint8_t tx_buf[650] = {0};

// FIFO insert/remove pointers
static volatile __pdata uint16_t				rx_insert, rx_remove;
static volatile __pdata uint16_t				tx_insert, tx_remove;

// count of number of bytes we are allowed to send due to a RTS low reading
static uint8_t rts_count;

// flag indicating the transmitter is idle
static volatile bool			tx_idle;

// FIFO status
#define BUF_NEXT_INSERT(_b)	((_b##_insert + 1) == sizeof(_b##_buf)?0:(_b##_insert + 1))
#define BUF_NEXT_REMOVE(_b)	((_b##_remove + 1) == sizeof(_b##_buf)?0:(_b##_remove + 1))
#define BUF_FULL(_b)	(BUF_NEXT_INSERT(_b) == (_b##_remove))
#define BUF_NOT_FULL(_b)	(BUF_NEXT_INSERT(_b) != (_b##_remove))
#define BUF_EMPTY(_b)	(_b##_insert == _b##_remove)
#define BUF_NOT_EMPTY(_b)	(_b##_insert != _b##_remove)
#define BUF_USED(_b)	((_b##_insert >= _b##_remove)?(_b##_insert - _b##_remove):(sizeof(_b##_buf) - _b##_remove) + _b##_insert)
#define BUF_FREE(_b)	((_b##_insert >= _b##_remove)?(sizeof(_b##_buf) + _b##_remove - _b##_insert):_b##_remove - _b##_insert)

// FIFO insert/remove operations
//
// Note that these are nominally interrupt-safe as only one of each
// buffer's end pointer is adjusted by either of interrupt or regular
// mode code.  This is violated if printing from interrupt context,
// which should generally be avoided when possible.
//
#define BUF_INSERT(_b, _c)	do { _b##_buf[_b##_insert] = (_c); \
		_b##_insert = BUF_NEXT_INSERT(_b); } while(0)
#define BUF_REMOVE(_b, _c)	do { (_c) = _b##_buf[_b##_remove]; \
		_b##_remove = BUF_NEXT_REMOVE(_b); } while(0)
#define BUF_PEEK(_b)	_b##_buf[_b##_remove]
#define BUF_PEEK2(_b)	_b##_buf[BUF_NEXT_REMOVE(_b)]
#define BUF_PEEKX(_b, offset)	_b##_buf[(_b##_remove+offset) % sizeof(_b##_buf)]

static void			_serial_write(register uint8_t c);
static void			serial_restart(void);
static void serial_device_set_speed(register uint8_t speed);

// save and restore serial interrupt. We use this rather than
// __critical to ensure we don't disturb the timer interrupt at all.
// minimal tick drift is critical for TDM
#define ES0_SAVE_DISABLE __bit ES_saved = ES0; ES0 = 0
#define ES0_RESTORE ES0 = ES_saved

// threshold for considering the rx buffer full
#define SERIAL_CTS_THRESHOLD_LOW  17
#define SERIAL_CTS_THRESHOLD_HIGH 34

void
serial_interrupt(void) __interrupt(INTERRUPT_UART0)
{
	register uint8_t	c;

	// check for received byte first
	if (RI0) {
		// acknowledge interrupt and fetch the byte immediately
		RI0 = 0;
		c = SBUF0;

		// if AT mode is active, the AT processor owns the byte
		if (at_mode_active) {
			// If an AT command is ready/being processed, we would ignore this byte
			if (!at_cmd_ready) {
				at_input(c);
			}
		} else {
			// run the byte past the +++ detector
			at_plus_detector(c);

			// and queue it for general reception
			if (BUF_NOT_FULL(rx)) {
				BUF_INSERT(rx, c);
			} else {
				if (errors.serial_rx_overflow != 0xFFFF) {
					errors.serial_rx_overflow++;
				}
			}
#ifdef SERIAL_CTS
			if (BUF_FREE(rx) < SERIAL_CTS_THRESHOLD_LOW) {
				SERIAL_CTS = true;
			}
#endif
		}
	}

	// check for anything to transmit
	if (TI0) {
		// acknowledge the interrupt
		TI0 = 0;

		// look for another byte we can send
		if (BUF_NOT_EMPTY(tx)) {
#ifdef SERIAL_RTS
                        if (feature_rtscts) {
                                if (SERIAL_RTS && !at_mode_active) {
                                        if (rts_count == 0) {
                                                // the other end doesn't have room in
                                                // its serial buffer
                                                tx_idle = true;
                                                return;
                                        }
                                        rts_count--;
                                } else {
                                        rts_count = 8;
                                }
                        }
#endif
			// fetch and send a byte
			BUF_REMOVE(tx, c);
			SBUF0 = c;
		} else {
			// note that the transmitter requires a kick to restart it
			tx_idle = true;
		}
	}
}


/// check if RTS allows us to send more data
///
void
serial_check_rts(void)
{
	if (BUF_NOT_EMPTY(tx) && tx_idle) {
		serial_restart();
	}
}

void
serial_init(register uint8_t speed)
{
	// disable UART interrupts
	ES0 = 0;

	// reset buffer state, discard all data
	rx_insert = 0;
	tx_remove = 0;
	tx_insert = 0;
	tx_remove = 0;
	tx_idle = true;

	// configure timer 1 for bit clock generation
	TR1 	= 0;				// timer off
	TMOD	= (TMOD & ~0xf0) | 0x20;	// 8-bit free-running auto-reload mode
	serial_device_set_speed(speed);		// device-specific clocking setup
	TR1	= 1;				// timer on

	// configure the serial port
	SCON0	= 0x10;				// enable receiver, clear interrupts

#ifdef SERIAL_CTS
	// setting SERIAL_CTS low tells the other end that we have
	// buffer space available
	SERIAL_CTS = false;
#endif

	// re-enable UART interrupts
	ES0 = 1;
}

bool
serial_write(register uint8_t c)
{
	if (serial_write_space() < 1)
		return false;

	_serial_write(c);
	return true;
}

static void
_serial_write(register uint8_t c) __reentrant
{
	ES0_SAVE_DISABLE;

	// if we have space to store the character
	if (BUF_NOT_FULL(tx)) {

		// queue the character
		BUF_INSERT(tx, c);

		// if the transmitter is idle, restart it
		if (tx_idle)
			serial_restart();
	} else if (errors.serial_tx_overflow != 0xFFFF) {
		errors.serial_tx_overflow++;
	}

	ES0_RESTORE;
}

// write as many bytes as will fit into the serial transmit buffer
void
serial_write_buf(__xdata uint8_t * __data buf, __pdata uint8_t count)
{
	__pdata uint16_t space;
	__pdata uint8_t n1;

	if (count == 0) {
		return;
	}

	// discard any bytes that don't fit. We can't afford to
	// wait for the buffer to drain as we could miss a frequency
	// hopping transition
	space = serial_write_space();	
	if (count > space) {
		count = space;
		if (errors.serial_tx_overflow != 0xFFFF) {
			errors.serial_tx_overflow++;
		}
	}

	// write to the end of the ring buffer
	n1 = count;
	if (n1 > sizeof(tx_buf) - tx_insert) {
		n1 = sizeof(tx_buf) - tx_insert;
	}
	memcpy(&tx_buf[tx_insert], buf, n1);
	buf += n1;
	count -= n1;
	__critical {
		tx_insert += n1;
		if (tx_insert >= sizeof(tx_buf)) {
			tx_insert -= sizeof(tx_buf);
		}
	}

	// add any leftover bytes to the start of the ring buffer
	if (count != 0) {
		memcpy(&tx_buf[0], buf, count);
		__critical {
			tx_insert = count;
		}		
	}
	__critical {
		if (tx_idle) {
			serial_restart();
		}
	}
}

uint16_t
serial_write_space(void)
{
	register uint16_t ret;
	ES0_SAVE_DISABLE;
	ret = BUF_FREE(tx);
	ES0_RESTORE;
	return ret;
}

static void
serial_restart(void)
{
#ifdef SERIAL_RTS
	if (feature_rtscts && SERIAL_RTS && !at_mode_active) {
		// the line is blocked by hardware flow control
		return;
	}
#endif
	// generate a transmit-done interrupt to force the handler to send another byte
	tx_idle = false;
	TI0 = 1;
}

uint8_t
serial_read(void)
{
	register uint8_t	c;

	ES0_SAVE_DISABLE;

	if (BUF_NOT_EMPTY(rx)) {
		BUF_REMOVE(rx, c);
	} else {
		c = '\0';
	}

#ifdef SERIAL_CTS
	if (BUF_FREE(rx) > SERIAL_CTS_THRESHOLD_HIGH) {
		SERIAL_CTS = false;
	}
#endif

	ES0_RESTORE;

	return c;
}

uint8_t
serial_peek(void)
{
	register uint8_t c;

	ES0_SAVE_DISABLE;
	c = BUF_PEEK(rx);
	ES0_RESTORE;

	return c;
}

uint8_t
serial_peek2(void)
{
	register uint8_t c;

	ES0_SAVE_DISABLE;
	c = BUF_PEEK2(rx);
	ES0_RESTORE;

	return c;
}

uint8_t
serial_peekx(uint16_t offset)
{
	register uint8_t c;

	ES0_SAVE_DISABLE;
	c = BUF_PEEKX(rx, offset);
	ES0_RESTORE;

	return c;
}

// read count bytes from the serial buffer. This implementation
// tries to be as efficient as possible, while disabling interrupts
// for as short a time as possible
bool
serial_read_buf(__xdata uint8_t * __data buf, __pdata uint8_t count)
{
	__pdata uint16_t n1;
	// the caller should have already checked this, 
	// but lets be sure
	if (count > serial_read_available()) {
		return false;
	}
	// see how much we can copy from the tail of the buffer
	n1 = count;
	if (n1 > sizeof(rx_buf) - rx_remove) {
		n1 = sizeof(rx_buf) - rx_remove;
	}
	memcpy(buf, &rx_buf[rx_remove], n1);
	count -= n1;
	buf += n1;
	// update the remove marker with interrupts disabled
	__critical {
		rx_remove += n1;
		if (rx_remove >= sizeof(rx_buf)) {
			rx_remove -= sizeof(rx_buf);
		}
	}
	// any more bytes to do?
	if (count > 0) {
		memcpy(buf, &rx_buf[0], count);
		__critical {
			rx_remove = count;
		}		
	}

#ifdef SERIAL_CTS
	__critical {
		if (BUF_FREE(rx) > SERIAL_CTS_THRESHOLD_HIGH) {
			SERIAL_CTS = false;
		}
	}
#endif
	return true;
}

uint16_t
serial_read_available(void)
{
	register uint16_t ret;
	ES0_SAVE_DISABLE;
	ret = BUF_USED(rx);
	ES0_RESTORE;
	return ret;
}

// return available space in rx buffer as a percentage
uint8_t
serial_read_space(void)
{
	uint16_t space = sizeof(rx_buf) - serial_read_available();
	space = (100 * (space/8)) / (sizeof(rx_buf)/8);
	return space;
}

void
putchar(char c) __reentrant
{
	if (c == '\n')
		_serial_write('\r');
	_serial_write(c);
}


///
/// Table of supported serial speed settings.
/// the table is looked up based on the 'one byte'
/// serial rate scheme that APM uses. If an unsupported
/// rate is chosen then 57600 is used
///
static const __code struct {
	uint8_t rate;
	uint8_t th1;
	uint8_t ckcon;
} serial_rates[] = {
	{1,   0x2C, 0x02}, // 1200
	{2,   0x96, 0x02}, // 2400
	{4,   0x2C, 0x00}, // 4800
	{9,   0x96, 0x00}, // 9600
	{19,  0x60, 0x01}, // 19200
	{38,  0xb0, 0x01}, // 38400
	{57,  0x2b, 0x08}, // 57600 - default
	{115, 0x96, 0x08}, // 115200
	{230, 0xcb, 0x08}, // 230400
};

//
// check if a serial speed is valid
//
bool 
serial_device_valid_speed(register uint8_t speed)
{
	uint8_t i;
	uint8_t num_rates = ARRAY_LENGTH(serial_rates);

	for (i = 0; i < num_rates; i++) {
		if (speed == serial_rates[i].rate) {
			return true;
		}
	}
	return false;
}

static 
void serial_device_set_speed(register uint8_t speed)
{
	uint8_t i;
	uint8_t num_rates = ARRAY_LENGTH(serial_rates);

	for (i = 0; i < num_rates; i++) {
		if (speed == serial_rates[i].rate) {
			break;
		}
	}
	if (i == num_rates) {
		i = 6; // 57600 default
	}

	// set the rates in the UART
	TH1 = serial_rates[i].th1;
	CKCON = (CKCON & ~0x0b) | serial_rates[i].ckcon;

	// tell the packet layer how fast the serial link is. This is
	// needed for packet framing timeouts
	packet_set_serial_speed(speed*125UL);	
}
<|MERGE_RESOLUTION|>--- conflicted
+++ resolved
@@ -44,11 +44,7 @@
 // would be about 16x larger than the largest air packet if we have
 // 8 TDM time slots
 //
-<<<<<<< HEAD
-__xdata uint8_t rx_buf[1900] = {0};
-=======
-__xdata uint8_t rx_buf[1800] = {0};
->>>>>>> f164330e
+__xdata uint8_t rx_buf[1890] = {0};
 __xdata uint8_t tx_buf[650] = {0};
 
 // FIFO insert/remove pointers
@@ -145,19 +141,19 @@
 		// look for another byte we can send
 		if (BUF_NOT_EMPTY(tx)) {
 #ifdef SERIAL_RTS
-                        if (feature_rtscts) {
-                                if (SERIAL_RTS && !at_mode_active) {
-                                        if (rts_count == 0) {
-                                                // the other end doesn't have room in
-                                                // its serial buffer
-                                                tx_idle = true;
-                                                return;
-                                        }
-                                        rts_count--;
-                                } else {
-                                        rts_count = 8;
-                                }
-                        }
+		if (feature_rtscts) {
+				if (SERIAL_RTS && !at_mode_active) {
+						if (rts_count == 0) {
+								// the other end doesn't have room in
+								// its serial buffer
+								tx_idle = true;
+								return;
+						}
+						rts_count--;
+				} else {
+								rts_count = 8;
+				}
+		}
 #endif
 			// fetch and send a byte
 			BUF_REMOVE(tx, c);
