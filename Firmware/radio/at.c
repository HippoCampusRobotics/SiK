--- conflicted
+++ resolved
@@ -486,9 +486,6 @@
 }
 
 static void
-<<<<<<< HEAD
-at_plus(void) __nonbanked
-=======
 at_p (void)
 {
 	__pdata uint8_t pinId;
@@ -528,7 +525,6 @@
 
 static void
 at_plus(void)
->>>>>>> 04d8a7b8
 {
 #ifdef BOARD_rfd900a
 	__pdata uint8_t		creg;
