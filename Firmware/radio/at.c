--- conflicted
+++ resolved
@@ -48,7 +48,7 @@
 __pdata uint8_t pdata_canary = 0x41;
 
 // AT command buffer
-__xdata char at_cmd[AT_CMD_MAXLEN + 1];
+__pdata char at_cmd[AT_CMD_MAXLEN + 1];
 __pdata uint8_t	at_cmd_len;
 
 // mode flags
@@ -63,17 +63,11 @@
 static void	at_error(void);
 static void	at_i(void);
 static void	at_s(void);
-<<<<<<< HEAD
 static void	at_r(void);
-=======
-
-#ifdef CPU_SI1030
-static void	at_e(void);
-#endif
->>>>>>> 10fb7b57
 static void	at_ampersand(void);
 static void	at_p(void);
 static void	at_plus(void);
+static void	at_e(void);
 
 #pragma save
 #pragma nooverlay
@@ -257,18 +251,15 @@
 				at_plus_counter = ATP_COUNT_1S;
 				at_mode_active = 0;
 				break;
-#ifdef CPU_SI1030
+			case 'S':
+				at_s();
+				break;
+			case 'R':
+				at_r();
+				break;
 			case 'E':
 				at_e();
 				break;
-#endif
-			case 'S':
-				at_s();
-				break;
-			case 'R':
-				at_r();
-				break;
-
 			case 'Z':
 				// generate a software reset
 				RSTSRC |= (1 << 4);
@@ -381,6 +372,48 @@
 		at_error();
 		return;
 	}
+}
+
+static void
+at_e(void)
+{
+#ifdef CPU_SI1030
+	__xdata uint8_t 	key_length, encryption_level;
+	__pdata uint8_t		sreg;
+	__xdata unsigned char   *val;
+	
+	// get the register number first
+	idx = 3;
+	at_parse_number();
+	sreg = at_num;
+	// validate the selected sreg
+	if (sreg >= PARAM_R_MAX) {
+		at_error();
+		return;
+	}
+	
+	switch (at_cmd[idx]) {
+		case '?':
+			// Get the encryption level, so we know # of bits
+			encryption_level = aes_get_encryption_level();
+			
+			// Deduce key length (bytes) from level: 1 -> 16, 2 -> 24, 3 -> 32
+			key_length = AES_KEY_LENGTH(encryption_level);
+			
+			// Get the encryption key
+			val = param_get_encryption_key();
+			print_hex_codes(val, key_length);
+			return;
+			
+		case '=':
+			if (param_set_encryption_key((__xdata unsigned char *)&at_cmd[4])) {
+				at_ok();
+				return;
+			}
+			break;
+	}
+#endif // CPU_SI1030
+	at_error();
 }
 
 static void
@@ -407,13 +440,8 @@
 	case '=':
 		if (sreg > 0) {
 			idx++;
-<<<<<<< HEAD
 			at_parse_number();
 			if (param_s_set(sreg, at_num)) {
-=======
-                	val = at_parse_number();
-			if (param_set(sreg, val)) {
->>>>>>> 10fb7b57
 				at_ok();
 				return;
 			}
@@ -422,49 +450,6 @@
 	}
 	at_error();
 }
-
-
-#ifdef CPU_SI1030
-static void 
-at_e(void)
-{
-	__xdata uint8_t 	key_length, encryption_level;
-        __pdata uint8_t         sreg;
-        __xdata unsigned char   *val;
-
-        // get the register number first
-        idx = 3;
-        sreg = at_parse_number();
-        // validate the selected sreg
-        if (sreg >= PARAM_MAX) {
-                at_error();
-                return;
-        }
-
-        switch (at_cmd[idx]) {
-        case '?':
-		// Get the encryption level, so we know # of bits
-		encryption_level = aes_get_encryption_level();
-
-		// Deduce key length (bytes) from level: 1 -> 16, 2 -> 24, 3 -> 32
-		key_length = AES_KEY_LENGTH(encryption_level);
-
-		// Get the encryption key
-                val = param_get_encryption_key();
-		print_hex_codes(val, key_length);
-                return;
-
-        case '=':
-                if (param_set_encryption_key((__xdata unsigned char *)&at_cmd[4])) {
-                        at_ok();
-                        return;
-                }
-                break;
-        }
-        at_error();
-
-}
-#endif
 
 static void
 at_r(void)
