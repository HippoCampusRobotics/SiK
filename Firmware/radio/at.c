--- conflicted
+++ resolved
@@ -36,6 +36,7 @@
 #include "tdm.h"
 #include "flash_layout.h"
 #include "at.h"
+#include "board.h"
 
 // canary data for ram wrap. It is in at.c as the compiler
 // assigns addresses in alphabetial order and we want this at a low
@@ -43,7 +44,7 @@
 __pdata uint8_t pdata_canary = 0x41;
 
 // AT command buffer
-__xdata char at_cmd[AT_CMD_MAXLEN + 1];
+__pdata char at_cmd[AT_CMD_MAXLEN + 1];
 __pdata uint8_t	at_cmd_len;
 
 // mode flags
@@ -320,21 +321,22 @@
 		return;
 	case '5': {
 		register enum ParamID id;
-                register uint8_t start = 0;
-                register uint8_t end = PARAM_MAX-1;
-                if (at_cmd[4] == ':' && isdigit(at_cmd[5])) {
-                        idx = 5;
-                        at_parse_number();
-                        start = at_num;
-                        if (at_cmd[idx] == ':' && isdigit(at_cmd[idx+1])) {
-                                idx++;
-                                at_parse_number();
-                                end = at_num;                                
-                        }
-                }
+		register uint8_t start = 0;
+		register uint8_t end = PARAM_MAX-1;
+
+		if (at_cmd[4] == ':' && isdigit(at_cmd[5])) {
+				idx = 5;
+				start = at_parse_number();;
+			
+				if (at_cmd[idx] == ':' && isdigit(at_cmd[idx+1])) {
+						idx++;
+						end = at_parse_number();
+				}
+		}
 		// convenient way of showing all parameters
 		for (id = start; id <= end; id++) {
-			printf("S%u:%s=%lu\n", 
+		for (id = 0; id < PARAM_MAX; id++) {
+			printf("S%u:%s=%lu\n",
 			       (unsigned)id, 
 			       param_name(id), 
 			       (unsigned long)param_get(id));
@@ -361,7 +363,7 @@
 	// get the register number first
 	idx = 3;
 	at_parse_number();
-        sreg = at_num;
+	sreg = at_num;
 	// validate the selected sreg
 	if (sreg >= PARAM_MAX) {
 		at_error();
@@ -518,7 +520,7 @@
 	// get the register number first
 	idx = 4;
 	at_parse_number();
-        creg = at_num;
+	creg = at_num;
 
 	switch (at_cmd[3])
 	{
@@ -528,13 +530,8 @@
 			break;
 		}
 		idx = 5;
-<<<<<<< HEAD
-		val = at_parse_number();
-		PCA0CPH0 = val & 0xFF;
-=======
 		at_parse_number();
-		PCA0CPH3 = at_num & 0xFF;
->>>>>>> f164330e
+		PCA0CPH0 = at_num & 0xFF;
 		radio_set_diversity(false);
 		at_ok();
 		return;
