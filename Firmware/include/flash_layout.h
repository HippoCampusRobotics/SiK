--- conflicted
+++ resolved
@@ -45,12 +45,7 @@
 #define FLASH_PAGE_SHIFT	10
 #define FLASH_APP_START		0x0400		// 1 page reserved for bootloader
 
-<<<<<<< HEAD
-#ifdef BOARD_rfd900u
-=======
-
 #if defined BOARD_rfd900u || defined BOARD_rfd900p
->>>>>>> 5fd4902e
 // WARNING You need to select Bank 3 for these address to work. (p125)
 #define FLASH_INFO_PAGE   0xFC00    // 1 page reserved for bootloader (In Bank3)
 #define FLASH_LOCK_BYTE   0xFFFF    // Bank3
@@ -60,17 +55,10 @@
 
 #else  // BOARD_rfd900u (p144)
 
-<<<<<<< HEAD
-#define FLASH_INFO_PAGE		0xF800		// 1 page reserved for bootloader
-#define FLASH_LOCK_BYTE		0xFBFF
-#define FLASH_SIGNATURE_BYTES	(FLASH_INFO_PAGE - 2) // Location of the flash signature
-#define FLASH_SCRATCH		0x00	// Define the start of the scratch page
-=======
 #define FLASH_INFO_PAGE         0xf800		// 1 page reserved for bootloader
 #define FLASH_LOCK_BYTE         0xfbff
 #define FLASH_SIGNATURE_BYTES   (FLASH_INFO_PAGE - 2) // Location of the flash signature
 #define FLASH_SCRATCH           0x00	// Define the start of the scratch page
->>>>>>> 5fd4902e
 
 #endif // BOARD_rfd900u
 
@@ -84,34 +72,12 @@
 #define FLASH_FREQUENCY_BYTE  (FLASH_LOCK_BYTE - 1)
 
 #if defined BOARD_rfd900a || defined BOARD_rfd900p
-
-<<<<<<< HEAD
-#if defined BOARD_rfd900a //|| defined BOARD_rfd900u
-// locked and unlocked areas to store power calibration info
-#define FLASH_CALIBRATION_AREA_SIZE (31)
-#define FLASH_CALIBRATION_CRC_HIGH  (FLASH_FREQUENCY_BYTE - 1)
-#define FLASH_CALIBRATION_AREA_HIGH  (FLASH_CALIBRATION_CRC_HIGH - FLASH_CALIBRATION_AREA_SIZE)
-#define FLASH_CALIBRATION_CRC  (FLASH_SIGNATURE_BYTES - 1)
-#define FLASH_CALIBRATION_AREA  (FLASH_CALIBRATION_CRC - FLASH_CALIBRATION_AREA_SIZE)
-#endif // BOARD_rfd900a
-=======
 // locked and unlocked areas to store power calibration info
 #define FLASH_CALIBRATION_AREA_SIZE   (31)
 #define FLASH_CALIBRATION_CRC_HIGH    (FLASH_FREQUENCY_BYTE - 1)
 #define FLASH_CALIBRATION_AREA_HIGH   (FLASH_CALIBRATION_CRC_HIGH - FLASH_CALIBRATION_AREA_SIZE)
 #define FLASH_CALIBRATION_CRC         (FLASH_SIGNATURE_BYTES - 1)
 #define FLASH_CALIBRATION_AREA        (FLASH_CALIBRATION_CRC - FLASH_CALIBRATION_AREA_SIZE)
-
-//#elif defined BOARD_rfd900p
-//
-//// locked and unlocked areas to store power calibration info
-//#define FLASH_CALIBRATION_AREA_SIZE   (31)
-//#define FLASH_CALIBRATION_CRC_HIGH    (FLASH_FREQUENCY_BYTE - 2)
-//#define FLASH_CALIBRATION_AREA_HIGH   (FLASH_CALIBRATION_CRC_HIGH - FLASH_CALIBRATION_AREA_SIZE)
-//#define FLASH_CALIBRATION_CRC         (FLASH_SIGNATURE_BYTES - 2)
-//#define FLASH_CALIBRATION_AREA        (FLASH_CALIBRATION_CRC - FLASH_CALIBRATION_AREA_SIZE)
-
 #endif
->>>>>>> 5fd4902e
 
 #endif	// _FLASH_LAYOUT_H