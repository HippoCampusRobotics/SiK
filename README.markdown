# SiK - Firmware for SiLabs Si1000 ISM radios

For user documentation please see this site:

 http://code.google.com/p/ardupilot-mega/wiki/3DRadio

SiK is a collection of firmware and tools for radios based on the cheap, versatile SiLabs Si1000 SoC.

Currently, it supports the following boards:

 - HopeRF HM-TRP
 - HopeRF RF50-DEMO
 - RFDesign RFD900

Adding support for additional boards should not be difficult.

Currently the firmware components include:

 - A bootloader with support for firmware upgrades over the serial interface.
 - Radio firmware with support for parsing AT commands, storing parameters and FHSS/TDM functionality

See the user documentation above for a list of current firmware features

## Multipoint Support - Differences from standard image
### New AT Variables

###### S15: NODEID
MUST be a unique ID on the network, otherwise cross talk will occur
Base ID is defined by setting to 0, this is the node that keeps the network in sync with all other nodes.
When setting the the NODEID to the base (ie 0) it will always have link to it's self thus link will never be lost.

###### S16: NODEDESTINATION
This is where all the serial data recived on this node should be sent to.
For example, to send all data to the base node only set this to 0.
DEFAULT is 65535 which is broadcast to all nodes.

###### S17: SYNCANY
Sync Any should be used sparingly, this allows any node to sync from any node in the network not just the base.
By allowing many nodes to sync from each other they could drift away from the main sync channel,
thus efectivly becoming a diffrent NETID.

###### S18: NODECOUNT
This is the number of nodes in the nework, so if you have 3 nodes (Id's 0, 1, 2) you have a network of 3.
In the next revision of the software this could disapear and become auto detect.
The easiest way to determin the correct node count for the network is - max(NODEID)+1

### Diffrent RT Syntax

All RT's are sent to every node by default, to send them to one node only folow the command with a comma and node id.
Example getting the parameter list from base node would be 'RTI5,0'

## What You Will Need

 - A Mac OS X or Linux system for building.  Mac users will need the Developer Tools (Xcode) installed.
 - At least two Si1000-based radio devices (just one radio by itself is not very useful).
 - A [SiLabs USB debug adapter](http://www.silabs.com/products/mcu/Pages/USBDebug.aspx).
<<<<<<< HEAD
 - [SDCC](http://sdcc.sourceforge.net/), version 3.1.0 or later. (install from source to include 'small large huge' models -> [SDCC Install Guide](https://github.com/contiki-os/contiki/wiki/8051-Requirements))
=======
 - [SDCC](http://sdcc.sourceforge.net/), version 3.3.1 #8719 or later.
>>>>>>> 2385ca7f
 - [EC2Tools](http://github.com/tridge/ec2)
 - [Mono](http://www.mono-project.com/) to build and run the GUI firmware updater.
 - Python to run the command-line firmware updater, with packages **pexpect** and **argparse**

Note that at this time, building on Windows systems is not supported.  If someone wants to contribute and maintain the necessary pieces that would be wonderful.

## Building Things

Type `make install` in the Firmware directory.  If all is well, this will produce a folder called `dst` containing bootloader and firmware images.

If you want to fine-tune the build process, `make help` will give you more details.

Building the SiK firmware generates bootloaders and firmware for each of the supported boards. Many boards are available tuned to specific frequencies, but have no way for software on the Si1000 to detect which frequency the board is configured for. In this case, the build will produce different versions of the bootloader for each board. It's important to select the correct bootloader version for your board if this is the case.

## Flashing and Uploading

The SiLabs debug adapter can be used to flash both the bootloader and the firmware. Alternatively, once the bootloader has been flashed the updater application can be used to update the firmware (it's faster than flashing, too).

The `Firmware/tools/ec2upload` script can be used to flash either a bootloader or firmware to an attached board with the SiLabs USB debug adapter.  Further details on the connections required to flash a specific board should be found in the `Firmware/include/board_*.h` header for the board in question.

To use the updater application, open the `SiKUploader/SikUploader.sln` Mono solution file, build and run the application. Select the serial port connected to your radio and the appropriate firmware `.hex` file for the firmware you wish to uploader.  You will need to get the board into the bootloader; how you do this varies from board to board, but it will normally involve either holding down a button or pulling a pin high or low when the board is reset or powered on. 

For the supported boards:

 - HM-TRP: hold the CONFIG pin low when applying power to the board.
 - RF50-DEMO: hold the ENTER button down and press RST.

The uploader application contains a bidirectional serial console that can be used for interacting with the radio firmware.

As an alternative to the Mono uploader, there is a Python-based command-line upload tool in `Firmware/tools/uploader.py`.

## Supporting New Boards

Take a look at `Firmware/include/board_*.h` for the details of what board support entails.  It will help to have a schematic for your board, and in the worst case, you may need to experiment a little to determine a suitable value for EZRADIOPRO_OSC_CAP_VALUE.  To set the frequency codes for your board, edit the corresponding `Firmware/include/rules_*.mk` file.

## Resources

SiLabs have an extensive collection of documentation, application notes and sample code available online.  Start at the [Si1000 product page](http://www.silabs.com/products/wireless/wirelessmcu/Pages/Si1000.aspx)

## Reporting Problems

Please use the GitHub issues link at the top of the [project page](http://github.com/tridge/SiK) to report any problems with, or to make suggestions about SiK.  I encourage you to fork the project and make whatever use you may of it.

## What does SiK mean?

It should really be Sik, since 'K' is the SI abbreviation for Kelvin, and what I meant was 'k', i.e. 1000.  Someday I might change it.<|MERGE_RESOLUTION|>--- conflicted
+++ resolved
@@ -54,14 +54,10 @@
  - A Mac OS X or Linux system for building.  Mac users will need the Developer Tools (Xcode) installed.
  - At least two Si1000-based radio devices (just one radio by itself is not very useful).
  - A [SiLabs USB debug adapter](http://www.silabs.com/products/mcu/Pages/USBDebug.aspx).
-<<<<<<< HEAD
- - [SDCC](http://sdcc.sourceforge.net/), version 3.1.0 or later. (install from source to include 'small large huge' models -> [SDCC Install Guide](https://github.com/contiki-os/contiki/wiki/8051-Requirements))
-=======
  - [SDCC](http://sdcc.sourceforge.net/), version 3.3.1 #8719 or later.
->>>>>>> 2385ca7f
  - [EC2Tools](http://github.com/tridge/ec2)
  - [Mono](http://www.mono-project.com/) to build and run the GUI firmware updater.
- - Python to run the command-line firmware updater, with packages **pexpect** and **argparse**
+ - Python to run the command-line firmware updater, with packages pexpect and argparse
 
 Note that at this time, building on Windows systems is not supported.  If someone wants to contribute and maintain the necessary pieces that would be wonderful.
 
